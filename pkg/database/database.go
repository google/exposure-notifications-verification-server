// Copyright 2020 Google LLC
//
// Licensed under the Apache License, Version 2.0 (the "License");
// you may not use this file except in compliance with the License.
// You may obtain a copy of the License at
//
//      http://www.apache.org/licenses/LICENSE-2.0
//
// Unless required by applicable law or agreed to in writing, software
// distributed under the License is distributed on an "AS IS" BASIS,
// WITHOUT WARRANTIES OR CONDITIONS OF ANY KIND, either express or implied.
// See the License for the specific language governing permissions and
// limitations under the License.

// Package database manages database connections and ORM integration.
package database

import (
	"context"
	"database/sql"
	"encoding/base64"
	"errors"
	"fmt"
	"strconv"
	"strings"
	"sync"
	"time"

	"github.com/google/exposure-notifications-server/pkg/base64util"
	"github.com/google/exposure-notifications-server/pkg/keys"
	"github.com/google/exposure-notifications-server/pkg/logging"
	"github.com/google/exposure-notifications-server/pkg/secrets"
	"github.com/google/exposure-notifications-verification-server/pkg/cache"
	"github.com/google/exposure-notifications-verification-server/pkg/observability"
	"github.com/jinzhu/gorm"
	"github.com/sethvargo/go-retry"
	"go.opencensus.io/stats"
	"go.uber.org/zap"

	// ensure the postgres dialiect is compiled in.
	"contrib.go.opencensus.io/integrations/ocsql"
	postgres "github.com/lib/pq"
)

var (
	// callbackLock prevents multiple callbacks from being registered
	// simultaneously because that's a data race in gorm.
	callbackLock sync.Mutex
)

// Database is a handle to the database layer for the Exposure Notifications
// Verification Server.
type Database struct {
	db     *gorm.DB
	config *Config

	// keyManager is used to encrypt/decrypt values.
	keyManager keys.KeyManager

	// signingKeyManager is an optional interface that's implemented to support
	// per-realm signing keys. This could be nil.
	signingKeyManager keys.SigningKeyManager

	// logger is the internal logger.
	logger *zap.SugaredLogger

<<<<<<< HEAD
	// Metrics is the metrics handler.
	Metrics *Metrics

=======
>>>>>>> f7ecfa72
	// secretManager is used to resolve secrets.
	secretManager secrets.SecretManager

	statsCloser func()
}

// Overrides the postgresql driver with
func init() {
	const driverName = "ocsql"
	for _, v := range sql.Drivers() {
		if v == driverName {
			return
		}
	}
	ocsql.RegisterAllViews()
	sql.Register(driverName, ocsql.Wrap(&postgres.Driver{}))
}

// SupportsPerRealmSigning returns true if the configuration supports
// application managed signing keys.
func (db *Database) SupportsPerRealmSigning() bool {
	return db.signingKeyManager != nil
}

func (db *Database) KeyManager() keys.KeyManager {
	return db.keyManager
}

// Load loads the configuration and processes any dependencies like secret and
// key managers. It does NOT connect to the database.
func (c *Config) Load(ctx context.Context) (*Database, error) {
	logger := logging.FromContext(ctx).Named("database")

	// Create the secret manager.
	secretManager, err := secrets.SecretManagerFor(ctx, c.Secrets.SecretManagerType)
	if err != nil {
		return nil, fmt.Errorf("failed to create secret manager: %w", err)
	}

	// Create the key manager.
	keyManager, err := keys.KeyManagerFor(ctx, &c.Keys)
	if err != nil {
		return nil, fmt.Errorf("failed to create key manager: %w", err)
	}

	var signingKeyManager keys.SigningKeyManager
	signingKeyManager, ok := keyManager.(keys.SigningKeyManager)
	if !ok {
		signingKeyManager = nil
		logger.Errorf("key manager does not support the SigningKeyManager interface, falling back to single verification signing key")
	}

	return &Database{
		config:            c,
		keyManager:        keyManager,
		signingKeyManager: signingKeyManager,
		logger:            logger,
		secretManager:     secretManager,
<<<<<<< HEAD
		Metrics:           metrics,
=======
>>>>>>> f7ecfa72
	}, nil
}

// Open creates a database connection. This should only be called once.
func (db *Database) Open(ctx context.Context) error {
	return db.OpenWithCacher(ctx, nil)
}

// OpenWithCacher creates a database connection with the cacher. This should
// only be called once.
func (db *Database) OpenWithCacher(ctx context.Context, cacher cache.Cacher) error {
	c := db.config

	// Establish a connection to the database. We use this later to register
	// opencenusus stats.
	var rawSQL *sql.DB
	if err := withRetries(ctx, func(ctx context.Context) error {
		var err error
		rawSQL, err = sql.Open("ocsql", c.ConnectionString())
		if err != nil {
			return retry.RetryableError(err)
		}
		db.statsCloser = ocsql.RecordStats(rawSQL, 5*time.Second)
		return nil
	}); err != nil {
		return fmt.Errorf("failed to create sql connection: %w", err)
	}
	if rawSQL == nil {
		return fmt.Errorf("failed to create database connection")
	}

	var rawDB *gorm.DB
	if err := withRetries(ctx, func(ctx context.Context) error {
		var err error
		// Need to give postgres dialect as otherwise gorm starts running
		// in compatibility mode
		rawDB, err = gorm.Open("postgres", rawSQL)
		if err != nil {
			return retry.RetryableError(err)
		}
		return nil
	}); err != nil {
		return fmt.Errorf("failed to initialize gorm: %w", err)
	}
	if rawDB == nil {
		return fmt.Errorf("failed to initialize gorm")
	}

	// Set connection configuration.
	rawDB.DB().SetConnMaxLifetime(c.MaxConnectionLifetime)
	rawDB.DB().SetConnMaxIdleTime(c.MaxConnectionIdleTime)

	// Log SQL statements in debug mode.
	if c.Debug {
		rawDB = rawDB.LogMode(true)
	}

	// Enable auto-preloading.
	rawDB = rawDB.Set("gorm:auto_preload", true)

	// Prevent multiple simultaneous callback registrations due to a data race in
	// gorm.
	callbackLock.Lock()
	defer callbackLock.Unlock()

	// SMS configs
	rawDB.Callback().Create().Before("gorm:create").Register("sms_configs:encrypt", callbackKMSEncrypt(ctx, db.keyManager, c.EncryptionKey, "sms_configs", "TwilioAuthToken"))
	rawDB.Callback().Create().After("gorm:create").Register("sms_configs:decrypt", callbackKMSDecrypt(ctx, db.keyManager, c.EncryptionKey, "sms_configs", "TwilioAuthToken"))

	rawDB.Callback().Update().Before("gorm:update").Register("sms_configs:encrypt", callbackKMSEncrypt(ctx, db.keyManager, c.EncryptionKey, "sms_configs", "TwilioAuthToken"))
	rawDB.Callback().Update().After("gorm:update").Register("sms_configs:decrypt", callbackKMSDecrypt(ctx, db.keyManager, c.EncryptionKey, "sms_configs", "TwilioAuthToken"))

	rawDB.Callback().Query().After("gorm:after_query").Register("sms_configs:decrypt", callbackKMSDecrypt(ctx, db.keyManager, c.EncryptionKey, "sms_configs", "TwilioAuthToken"))

	// Verification codes
	rawDB.Callback().Create().Before("gorm:create").Register("verification_codes:hmac_code", callbackHMAC(ctx, db.GenerateVerificationCodeHMAC, "verification_codes", "code"))
	rawDB.Callback().Create().Before("gorm:create").Register("verification_codes:hmac_long_code", callbackHMAC(ctx, db.GenerateVerificationCodeHMAC, "verification_codes", "long_code"))

	// Metrics
<<<<<<< HEAD
	rawDB.Callback().Create().After("gorm:create").Register("audit_entries:metrics", callbackIncrementMetric(ctx, db.Metrics.AuditEntryCreated, "audit_entries"))
=======
	rawDB.Callback().Create().After("gorm:create").Register("audit_entries:metrics", callbackIncrementMetric(ctx, mAuditEntryCreated, "audit_entries"))
>>>>>>> f7ecfa72

	// Cache clearing
	if cacher != nil {
		// Apps
		rawDB.Callback().Update().After("gorm:update").Register("purge_cache:authorized_apps:by_id", callbackPurgeCache(ctx, cacher, "authorized_apps:by_id:%d", "authorized_apps", "id"))
		rawDB.Callback().Delete().After("gorm:delete").Register("purge_cache:authorized_apps:by_id", callbackPurgeCache(ctx, cacher, "authorized_apps:by_id:%d", "authorized_apps", "id"))

		// Realms
		rawDB.Callback().Update().After("gorm:update").Register("purge_cache:realms:by_id", callbackPurgeCache(ctx, cacher, "realms:by_id:%d", "realms", "id"))
		rawDB.Callback().Delete().After("gorm:delete").Register("purge_cache:realms:by_id", callbackPurgeCache(ctx, cacher, "realms:by_id:%d", "realms", "id"))

		// Users
		rawDB.Callback().Update().After("gorm:update").Register("purge_cache:users:by_id", callbackPurgeCache(ctx, cacher, "users:by_id:%d", "users", "id"))
		rawDB.Callback().Delete().After("gorm:delete").Register("purge_cache:users:by_id", callbackPurgeCache(ctx, cacher, "users:by_id:%d", "users", "id"))

		// Users (by email)
		rawDB.Callback().Update().After("gorm:update").Register("purge_cache:users:by_email", callbackPurgeCache(ctx, cacher, "users:by_email:%s", "users", "email"))
		rawDB.Callback().Delete().After("gorm:delete").Register("purge_cache:users:by_email", callbackPurgeCache(ctx, cacher, "users:by_email:%s", "users", "email"))
	}

	db.db = rawDB
	return nil
}

// Close will close the database connection. Should be deferred right after Open.
func (db *Database) Close() error {
	db.statsCloser()
	return db.db.Close()
}

// Ping attempts a connection and closes it to the database.
func (db *Database) Ping(ctx context.Context) error {
	return db.db.DB().PingContext(ctx)
}

// RawDB returns the underlying gorm database.
func (db *Database) RawDB() *gorm.DB {
	return db.db
}

// IsNotFound determines if an error is a record not found.
func IsNotFound(err error) bool {
	return errors.Is(err, gorm.ErrRecordNotFound) || gorm.IsRecordNotFoundError(err)
}

// callbackIncrementMetric increments the provided metric
func callbackIncrementMetric(ctx context.Context, m *stats.Int64Measure, table string) func(scope *gorm.Scope) {
	return func(scope *gorm.Scope) {
		if scope.TableName() != table {
			return
		}

		if scope.HasError() {
			return
		}

		// Add realm so that metrics are groupable on a per-realm basis.
		field, ok := scope.FieldByName("realm_id")
		if ok && field.Field.CanInterface() && field.Field.Interface() != nil {
			realmIDRaw := field.Field.Interface()

			var realmID uint
			switch t := realmIDRaw.(type) {
			case uint:
				realmID = t
			case uint8:
				realmID = uint(t)
			case uint16:
				realmID = uint(t)
			case uint32:
				realmID = uint(t)
			case uint64:
				realmID = uint(t)
			case int:
				realmID = uint(t)
			case int8:
				realmID = uint(t)
			case int16:
				realmID = uint(t)
			case int32:
				realmID = uint(t)
			case int64:
				realmID = uint(t)
			case string:
				raw, err := strconv.ParseUint(t, 10, 64)
				if err != nil {
					_ = scope.Err(fmt.Errorf("failed to parse realm_id: %w", err))
					return
				}
				realmID = uint(raw)
			default:
				_ = scope.Err(fmt.Errorf("realm_id is of unknown type %v", t))
				return
			}

			ctx = observability.WithRealmID(ctx, realmID)
		}

		ctx = observability.WithBuildInfo(ctx)
		stats.Record(ctx, m.M(1))
	}
}

// callbackPurgeCache purges the cache key for the given record.
func callbackPurgeCache(ctx context.Context, cacher cache.Cacher, keyFormat, table, column string) func(scope *gorm.Scope) {
	return func(scope *gorm.Scope) {
		if scope.TableName() != table {
			return
		}

		if scope.HasError() {
			return
		}

		field, ok := scope.FieldByName(column)
		if !ok {
			_ = scope.Err(fmt.Errorf("table %q has no column %q", table, column))
			return
		}

		if !field.Field.CanInterface() {
			_ = scope.Err(fmt.Errorf("%q.%q cannot interface", table, column))
			return
		}

		val := field.Field.Interface()
		if val == nil {
			return
		}

		key := fmt.Sprintf(keyFormat, val)
		if err := cacher.Delete(ctx, key); err != nil {
			scope.Log(fmt.Sprintf("failed to delete cache key: %v", err))
			return
		}

		scope.Log(fmt.Sprintf("cleared cache for %v", key))
	}
}

// callbackKMSDecrypt decrypts the given column in the table using the key
// manager and key id.
func callbackKMSDecrypt(ctx context.Context, keyManager keys.KeyManager, keyID, table, column string) func(scope *gorm.Scope) {
	return func(scope *gorm.Scope) {
		// Do nothing if not the target table
		if scope.TableName() != table {
			return
		}

		// Do nothing if there are errors
		if scope.HasError() {
			return
		}

		realField, ciphertext, hasRealField := getFieldString(scope, column)
		if !hasRealField {
			scope.Log(fmt.Sprintf("skipping decryption, %s is not a string", column))
			return
		}
		if ciphertext == "" {
			scope.Log(fmt.Sprintf("skipping decryption, %s is blank", column))
			return
		}

		plaintextCacheField, plaintextCache, hasPlaintextCache := getFieldString(scope, column+"PlaintextCache")
		ciphertextCacheField, ciphertextCache, hasCiphertextCache := getFieldString(scope, column+"CiphertextCache")

		// Optimization - if PlaintextCache and CiphertextCache columns exist and the
		// ciphertext is unchanged, do not decrypt.
		if hasPlaintextCache && hasCiphertextCache && ciphertext == ciphertextCache {
			if err := realField.Set(plaintextCache); err != nil {
				_ = scope.Err(fmt.Errorf("failed to re-use plaintext: %w", err))
				return
			}
		}

		ciphertextBytes, err := base64util.DecodeString(ciphertext)
		if err != nil {
			_ = scope.Err(fmt.Errorf("cannot decrypt %s, invalid ciphertext", column))
			return
		}

		plaintextBytes, err := keyManager.Decrypt(ctx, keyID, ciphertextBytes, nil)
		if err != nil {
			_ = scope.Err(fmt.Errorf("failed to decrypt %s: %w", column, err))
			return
		}
		plaintext := string(plaintextBytes)

		if hasRealField {
			if err := realField.Set(plaintext); err != nil {
				_ = scope.Err(fmt.Errorf("failed to set column %s: %w", column, err))
				return
			}
		}

		if hasPlaintextCache {
			if err := plaintextCacheField.Set(plaintext); err != nil {
				_ = scope.Err(fmt.Errorf("failed to set column %s: %w", plaintextCacheField.Name, err))
				return
			}
		}

		if hasCiphertextCache {
			if err := ciphertextCacheField.Set(ciphertext); err != nil {
				_ = scope.Err(fmt.Errorf("failed to set column %s: %w", ciphertextCacheField.Name, err))
				return
			}
		}
	}
}

// callbackKMSEncrypt encrypts the given column in the table using the key
// manager and key id before saving in the database.
func callbackKMSEncrypt(ctx context.Context, keyManager keys.KeyManager, keyID, table, column string) func(scope *gorm.Scope) {
	return func(scope *gorm.Scope) {
		// Do nothing if not the target table
		if scope.TableName() != table {
			return
		}

		// Do nothing if there are errors
		if scope.HasError() {
			return
		}

		realField, plaintext, hasRealField := getFieldString(scope, column)
		if !hasRealField {
			scope.Log(fmt.Sprintf("skipping encryption, %s is not a string", column))
			return
		}
		if plaintext == "" {
			scope.Log(fmt.Sprintf("skipping encryption, %s is blank", column))
			return
		}

		plaintextCacheField, plaintextCache, hasPlaintextCache := getFieldString(scope, column+"PlaintextCache")
		ciphertextCacheField, ciphertextCache, hasCiphertextCache := getFieldString(scope, column+"CiphertextCache")

		// Optimization - if PlaintextCache and CiphertextCache columns exist and the
		// plaintext is unchanged, do not re-encrypt.
		if hasPlaintextCache && hasCiphertextCache && plaintext == plaintextCache {
			if err := realField.Set(ciphertextCache); err != nil {
				_ = scope.Err(fmt.Errorf("failed to re-use encrypted ciphertext: %w", err))
				return
			}
		}

		b, err := keyManager.Encrypt(ctx, keyID, []byte(plaintext), nil)
		if err != nil {
			_ = scope.Err(fmt.Errorf("failed to encrypt %s: %w", column, err))
			return
		}
		ciphertext := base64.RawStdEncoding.EncodeToString(b)

		if hasRealField {
			if err := realField.Set(ciphertext); err != nil {
				_ = scope.Err(fmt.Errorf("failed to set column %s: %w", column, err))
				return
			}
		}

		if hasPlaintextCache {
			if err := plaintextCacheField.Set(plaintext); err != nil {
				_ = scope.Err(fmt.Errorf("failed to set column %s: %w", plaintextCacheField.Name, err))
				return
			}
		}

		if hasCiphertextCache {
			if err := ciphertextCacheField.Set(ciphertext); err != nil {
				_ = scope.Err(fmt.Errorf("failed to set column %s: %w", ciphertextCacheField.Name, err))
				return
			}
		}
	}
}

// callbackHMAC alters HMACs the value with the given key before saving.
func callbackHMAC(ctx context.Context, hashFunc func(string) (string, error), table, column string) func(scope *gorm.Scope) {
	return func(scope *gorm.Scope) {
		// Do nothing if not the target table
		if scope.TableName() != table {
			return
		}

		// Do nothing if there are errors
		if scope.HasError() {
			return
		}

		field, value, ok := getFieldString(scope, column)
		if !ok {
			scope.Log(fmt.Sprintf("skipping HMAC, %s is not a string", field.Name))
			return
		}
		if value == "" {
			scope.Log(fmt.Sprintf("skipping HMAC, %s is blank", field.Name))
			return
		}

		sig, err := hashFunc(value)
		if err != nil {
			_ = scope.Err(fmt.Errorf("failed to generate HMAC for column %s: %w", field.Name, err))
			return
		}

		if err := field.Set(sig); err != nil {
			_ = scope.Err(fmt.Errorf("failed to set column %s: %w", field.Name, err))
			return
		}
	}
}

func getFieldString(scope *gorm.Scope, name string) (*gorm.Field, string, bool) {
	field, ok := scope.FieldByName(name)
	if !ok {
		return field, "", false
	}

	if !field.Field.CanInterface() {
		return field, "", false
	}

	val := field.Field.Interface()
	if val == nil {
		return field, "", false
	}

	typ, ok := val.(string)
	if !ok {
		return field, "", false
	}

	return field, typ, true
}

// withRetries is a helper for creating a fibonacci backoff with capped retries,
// useful for retrying database queries.
func withRetries(ctx context.Context, f retry.RetryFunc) error {
	b, err := retry.NewFibonacci(50 * time.Millisecond)
	if err != nil {
		return fmt.Errorf("failed to configure backoff: %w", err)
	}
	b = retry.WithMaxRetries(10, b)
	b = retry.WithCappedDuration(1*time.Second, b)

	return retry.Do(ctx, b, f)
}

// stringValue gets the value of the string pointer, returning "" for nil.
func stringValue(s *string) string {
	if s == nil {
		return ""
	}
	return *s
}

// stringPtr converts the string value to a pointer, returning nil for "".
func stringPtr(s string) *string {
	if s == "" {
		return nil
	}
	return &s
}

// stringDiff builds a diff of the string values.
func stringDiff(old, new string) string {
	var w strings.Builder

	for _, line := range strings.Split(old, "\n") {
		fmt.Fprintf(&w, "-%s\n", line)
	}

	for _, line := range strings.Split(new, "\n") {
		fmt.Fprintf(&w, "+%s\n", line)
	}

	return w.String()
}

func boolDiff(old, new bool) string {
	return stringDiff(strconv.FormatBool(old), strconv.FormatBool(new))
}

func float32Diff(old, new float32) string {
	return float64Diff(float64(old), float64(new))
}

func float64Diff(old, new float64) string {
	return stringDiff(strconv.FormatFloat(old, 'f', 4, 64), strconv.FormatFloat(new, 'f', 4, 64))
}

func uintDiff(old, new uint) string {
	return stringDiff(strconv.FormatUint(uint64(old), 10), strconv.FormatUint(uint64(new), 10))
}<|MERGE_RESOLUTION|>--- conflicted
+++ resolved
@@ -64,12 +64,6 @@
 	// logger is the internal logger.
 	logger *zap.SugaredLogger
 
-<<<<<<< HEAD
-	// Metrics is the metrics handler.
-	Metrics *Metrics
-
-=======
->>>>>>> f7ecfa72
 	// secretManager is used to resolve secrets.
 	secretManager secrets.SecretManager
 
@@ -128,10 +122,6 @@
 		signingKeyManager: signingKeyManager,
 		logger:            logger,
 		secretManager:     secretManager,
-<<<<<<< HEAD
-		Metrics:           metrics,
-=======
->>>>>>> f7ecfa72
 	}, nil
 }
 
@@ -211,11 +201,7 @@
 	rawDB.Callback().Create().Before("gorm:create").Register("verification_codes:hmac_long_code", callbackHMAC(ctx, db.GenerateVerificationCodeHMAC, "verification_codes", "long_code"))
 
 	// Metrics
-<<<<<<< HEAD
-	rawDB.Callback().Create().After("gorm:create").Register("audit_entries:metrics", callbackIncrementMetric(ctx, db.Metrics.AuditEntryCreated, "audit_entries"))
-=======
 	rawDB.Callback().Create().After("gorm:create").Register("audit_entries:metrics", callbackIncrementMetric(ctx, mAuditEntryCreated, "audit_entries"))
->>>>>>> f7ecfa72
 
 	// Cache clearing
 	if cacher != nil {
