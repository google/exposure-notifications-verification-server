// Copyright 2020 Google LLC
//
// Licensed under the Apache License, Version 2.0 (the "License");
// you may not use this file except in compliance with the License.
// You may obtain a copy of the License at
//
//      http://www.apache.org/licenses/LICENSE-2.0
//
// Unless required by applicable law or agreed to in writing, software
// distributed under the License is distributed on an "AS IS" BASIS,
// WITHOUT WARRANTIES OR CONDITIONS OF ANY KIND, either express or implied.
// See the License for the specific language governing permissions and
// limitations under the License.

// Package database manages database connections and ORM integration.
package database

import (
	"context"
	"database/sql"
	"encoding/base64"
	"errors"
	"fmt"
	"sync"
	"time"

	"github.com/google/exposure-notifications-server/pkg/base64util"
	"github.com/google/exposure-notifications-server/pkg/keys"
	"github.com/google/exposure-notifications-server/pkg/logging"
	"github.com/google/exposure-notifications-server/pkg/secrets"
	"github.com/google/exposure-notifications-verification-server/pkg/cache"
	"github.com/jinzhu/gorm"
	"github.com/sethvargo/go-retry"
	"go.uber.org/zap"

	// ensure the postgres dialiect is compiled in.
	"contrib.go.opencensus.io/integrations/ocsql"
	postgres "github.com/lib/pq"
<<<<<<< HEAD
=======
)

var (
	// callbackLock prevents multiple callbacks from being registered
	// simultaneously because that's a data race in gorm.
	callbackLock sync.Mutex
>>>>>>> 2e4136b9
)

// Database is a handle to the database layer for the Exposure Notifications
// Verification Server.
type Database struct {
	db     *gorm.DB
	config *Config

	// keyManager is used to encrypt/decrypt values.
	keyManager keys.KeyManager

	// signingKeyManager is an optional interface that's implemented to support
	// per-realm signing keys. This could be nil.
	signingKeyManager keys.SigningKeyManager

	// logger is the internal logger.
	logger *zap.SugaredLogger

	// secretManager is used to resolve secrets.
	secretManager secrets.SecretManager

	statsCloser func()
}

// Overrides the postgresql driver with
func init() {
	const driverName = "ocsql"
	for _, v := range sql.Drivers() {
		if v == driverName {
			return
		}
	}
	ocsql.RegisterAllViews()
	sql.Register(driverName, ocsql.Wrap(&postgres.Driver{}))
}

// SupportsPerRealmSigning returns true if the configuration supports
// application managed signing keys.
func (db *Database) SupportsPerRealmSigning() bool {
	return db.signingKeyManager != nil
}

func (db *Database) KeyManager() keys.KeyManager {
	return db.keyManager
}

// Load loads the configuration and processes any dependencies like secret and
// key managers. It does NOT connect to the database.
func (c *Config) Load(ctx context.Context) (*Database, error) {
	logger := logging.FromContext(ctx).Named("database")

	// Create the secret manager.
	secretManager, err := secrets.SecretManagerFor(ctx, c.Secrets.SecretManagerType)
	if err != nil {
		return nil, fmt.Errorf("failed to create secret manager: %w", err)
	}

	// Create the key manager.
	keyManager, err := keys.KeyManagerFor(ctx, &c.Keys)
	if err != nil {
		return nil, fmt.Errorf("failed to create key manager: %w", err)
	}

	var signingKeyManager keys.SigningKeyManager
	signingKeyManager, ok := keyManager.(keys.SigningKeyManager)
	if !ok {
		signingKeyManager = nil
		logger.Errorf("key manager does not support the SigningKeyManager interface, falling back to single verification signing key")
	}

	return &Database{
		config:            c,
		keyManager:        keyManager,
		signingKeyManager: signingKeyManager,
		logger:            logger,
		secretManager:     secretManager,
	}, nil
}

// Open creates a database connection. This should only be called once.
func (db *Database) Open(ctx context.Context) error {
	return db.OpenWithCacher(ctx, nil)
}

// OpenWithCacher creates a database connection with the cacher. This should
// only be called once.
func (db *Database) OpenWithCacher(ctx context.Context, cacher cache.Cacher) error {
	c := db.config

	// Establish a connection to the database. We use this later to register
	// opencenusus stats.
	var rawSQL *sql.DB
	if err := withRetries(ctx, func(ctx context.Context) error {
		var err error
		rawSQL, err = sql.Open("ocsql", c.ConnectionString())
		if err != nil {
			return retry.RetryableError(err)
		}
		db.statsCloser = ocsql.RecordStats(rawSQL, 5*time.Second)
		return nil
	}); err != nil {
		return fmt.Errorf("failed to create sql connection: %w", err)
	}
	if rawSQL == nil {
		return fmt.Errorf("failed to create database connection")
	}

	var rawDB *gorm.DB
	if err := withRetries(ctx, func(ctx context.Context) error {
		var err error
		// Need to give postgres dialect as otherwise gorm starts running
		// in compatibility mode
		rawDB, err = gorm.Open("postgres", rawSQL)
		if err != nil {
			return retry.RetryableError(err)
		}
		return nil
	}); err != nil {
		return fmt.Errorf("failed to initialize gorm: %w", err)
	}
	if rawDB == nil {
		return fmt.Errorf("failed to initialize gorm")
	}

	// Set connection configuration.
	rawDB.DB().SetConnMaxLifetime(c.MaxConnectionLifetime)
	rawDB.DB().SetConnMaxIdleTime(c.MaxConnectionIdleTime)

	// Log SQL statements in debug mode.
	if c.Debug {
		rawDB = rawDB.LogMode(true)
	}

	// Enable auto-preloading.
	rawDB = rawDB.Set("gorm:auto_preload", true)

	// Prevent multiple simultaneous callback registrations due to a data race in
	// gorm.
	callbackLock.Lock()
	defer callbackLock.Unlock()

	// SMS configs
	rawDB.Callback().Create().Before("gorm:create").Register("sms_configs:encrypt", callbackKMSEncrypt(ctx, db.keyManager, c.EncryptionKey, "sms_configs", "TwilioAuthToken"))
	rawDB.Callback().Create().After("gorm:create").Register("sms_configs:decrypt", callbackKMSDecrypt(ctx, db.keyManager, c.EncryptionKey, "sms_configs", "TwilioAuthToken"))

	rawDB.Callback().Update().Before("gorm:update").Register("sms_configs:encrypt", callbackKMSEncrypt(ctx, db.keyManager, c.EncryptionKey, "sms_configs", "TwilioAuthToken"))
	rawDB.Callback().Update().After("gorm:update").Register("sms_configs:decrypt", callbackKMSDecrypt(ctx, db.keyManager, c.EncryptionKey, "sms_configs", "TwilioAuthToken"))

	rawDB.Callback().Query().After("gorm:after_query").Register("sms_configs:decrypt", callbackKMSDecrypt(ctx, db.keyManager, c.EncryptionKey, "sms_configs", "TwilioAuthToken"))

	// Verification codes
	rawDB.Callback().Create().Before("gorm:create").Register("verification_codes:hmac_code", callbackHMAC(ctx, db.GenerateVerificationCodeHMAC, "verification_codes", "code"))
	rawDB.Callback().Create().Before("gorm:create").Register("verification_codes:hmac_long_code", callbackHMAC(ctx, db.GenerateVerificationCodeHMAC, "verification_codes", "long_code"))

	// Cache clearing
	if cacher != nil {
		// Apps
		rawDB.Callback().Update().After("gorm:update").Register("purge_cache:authorized_apps:by_id", callbackPurgeCache(ctx, cacher, "authorized_apps:by_id:%d", "authorized_apps", "id"))
		rawDB.Callback().Delete().After("gorm:delete").Register("purge_cache:authorized_apps:by_id", callbackPurgeCache(ctx, cacher, "authorized_apps:by_id:%d", "authorized_apps", "id"))

		// Realms
		rawDB.Callback().Update().After("gorm:update").Register("purge_cache:realms:by_id", callbackPurgeCache(ctx, cacher, "realms:by_id:%d", "realms", "id"))
		rawDB.Callback().Delete().After("gorm:delete").Register("purge_cache:realms:by_id", callbackPurgeCache(ctx, cacher, "realms:by_id:%d", "realms", "id"))

		// Users
		rawDB.Callback().Update().After("gorm:update").Register("purge_cache:users:by_id", callbackPurgeCache(ctx, cacher, "users:by_id:%d", "users", "id"))
		rawDB.Callback().Delete().After("gorm:delete").Register("purge_cache:users:by_id", callbackPurgeCache(ctx, cacher, "users:by_id:%d", "users", "id"))

		// Users (by email)
		rawDB.Callback().Update().After("gorm:update").Register("purge_cache:users:by_email", callbackPurgeCache(ctx, cacher, "users:by_email:%s", "users", "email"))
		rawDB.Callback().Delete().After("gorm:delete").Register("purge_cache:users:by_email", callbackPurgeCache(ctx, cacher, "users:by_email:%s", "users", "email"))
	}

	db.db = rawDB
	return nil
}

// Close will close the database connection. Should be deferred right after Open.
func (db *Database) Close() error {
	db.statsCloser()
	return db.db.Close()
}

// Ping attempts a connection and closes it to the database.
func (db *Database) Ping(ctx context.Context) error {
	return db.db.DB().PingContext(ctx)
}

// RawDB returns the underlying gorm database.
func (db *Database) RawDB() *gorm.DB {
	return db.db
}

// IsNotFound determines if an error is a record not found.
func IsNotFound(err error) bool {
	return errors.Is(err, gorm.ErrRecordNotFound) || gorm.IsRecordNotFoundError(err)
}

// callbackPurgeCache purges the cache key for the given record.
func callbackPurgeCache(ctx context.Context, cacher cache.Cacher, keyFormat, table, column string) func(scope *gorm.Scope) {
	return func(scope *gorm.Scope) {
		if scope.TableName() != table {
			return
		}

		if scope.HasError() {
			return
		}

		field, ok := scope.FieldByName(column)
		if !ok {
			_ = scope.Err(fmt.Errorf("table %q has no column %q", table, column))
			return
		}

		if !field.Field.CanInterface() {
			_ = scope.Err(fmt.Errorf("%q.%q cannot interface", table, column))
			return
		}

		val := field.Field.Interface()
		if val == nil {
			return
		}

		key := fmt.Sprintf(keyFormat, val)
		if err := cacher.Delete(ctx, key); err != nil {
			scope.Log(fmt.Sprintf("failed to delete cache key: %v", err))
			return
		}

		scope.Log(fmt.Sprintf("cleared cache for %v", key))
	}
}

// callbackKMSDecrypt decrypts the given column in the table using the key
// manager and key id.
func callbackKMSDecrypt(ctx context.Context, keyManager keys.KeyManager, keyID, table, column string) func(scope *gorm.Scope) {
	return func(scope *gorm.Scope) {
		// Do nothing if not the target table
		if scope.TableName() != table {
			return
		}

		// Do nothing if there are errors
		if scope.HasError() {
			return
		}

		realField, ciphertext, hasRealField := getFieldString(scope, column)
		if !hasRealField {
			scope.Log(fmt.Sprintf("skipping decryption, %s is not a string", realField.Name))
			return
		}
		if ciphertext == "" {
			scope.Log(fmt.Sprintf("skipping decryption, %s is blank", realField.Name))
			return
		}

		plaintextCacheField, plaintextCache, hasPlaintextCache := getFieldString(scope, column+"PlaintextCache")
		ciphertextCacheField, ciphertextCache, hasCiphertextCache := getFieldString(scope, column+"CiphertextCache")

		// Optimization - if PlaintextCache and CiphertextCache columns exist and the
		// ciphertext is unchanged, do not decrypt.
		if hasPlaintextCache && hasCiphertextCache && ciphertext == ciphertextCache {
			if err := realField.Set(plaintextCache); err != nil {
				_ = scope.Err(fmt.Errorf("failed to re-use plaintext: %w", err))
				return
			}
		}

		ciphertextBytes, err := base64util.DecodeString(ciphertext)
		if err != nil {
			_ = scope.Err(fmt.Errorf("cannot decrypt %s, invalid ciphertext", realField.Name))
			return
		}

		plaintextBytes, err := keyManager.Decrypt(ctx, keyID, ciphertextBytes, nil)
		if err != nil {
			_ = scope.Err(fmt.Errorf("failed to decrypt %s: %w", column, err))
			return
		}
		plaintext := string(plaintextBytes)

		if hasRealField {
			if err := realField.Set(plaintext); err != nil {
				_ = scope.Err(fmt.Errorf("failed to set column %s: %w", realField.Name, err))
				return
			}
		}

		if hasPlaintextCache {
			if err := plaintextCacheField.Set(plaintext); err != nil {
				_ = scope.Err(fmt.Errorf("failed to set column %s: %w", plaintextCacheField.Name, err))
				return
			}
		}

		if hasCiphertextCache {
			if err := ciphertextCacheField.Set(ciphertext); err != nil {
				_ = scope.Err(fmt.Errorf("failed to set column %s: %w", ciphertextCacheField.Name, err))
				return
			}
		}
	}
}

// callbackKMSEncrypt encrypts the given column in the table using the key
// manager and key id before saving in the database.
func callbackKMSEncrypt(ctx context.Context, keyManager keys.KeyManager, keyID, table, column string) func(scope *gorm.Scope) {
	return func(scope *gorm.Scope) {
		// Do nothing if not the target table
		if scope.TableName() != table {
			return
		}

		// Do nothing if there are errors
		if scope.HasError() {
			return
		}

		realField, plaintext, hasRealField := getFieldString(scope, column)
		if !hasRealField {
			scope.Log(fmt.Sprintf("skipping encryption, %s is not a string", realField.Name))
			return
		}
		if plaintext == "" {
			scope.Log(fmt.Sprintf("skipping encryption, %s is blank", realField.Name))
			return
		}

		plaintextCacheField, plaintextCache, hasPlaintextCache := getFieldString(scope, column+"PlaintextCache")
		ciphertextCacheField, ciphertextCache, hasCiphertextCache := getFieldString(scope, column+"CiphertextCache")

		// Optimization - if PlaintextCache and CiphertextCache columns exist and the
		// plaintext is unchanged, do not re-encrypt.
		if hasPlaintextCache && hasCiphertextCache && plaintext == plaintextCache {
			if err := realField.Set(ciphertextCache); err != nil {
				_ = scope.Err(fmt.Errorf("failed to re-use encrypted ciphertext: %w", err))
				return
			}
		}

		b, err := keyManager.Encrypt(ctx, keyID, []byte(plaintext), nil)
		if err != nil {
			_ = scope.Err(fmt.Errorf("failed to encrypt %s: %w", column, err))
			return
		}
		ciphertext := base64.RawStdEncoding.EncodeToString(b)

		if hasRealField {
			if err := realField.Set(ciphertext); err != nil {
				_ = scope.Err(fmt.Errorf("failed to set column %s: %w", realField.Name, err))
				return
			}
		}

		if hasPlaintextCache {
			if err := plaintextCacheField.Set(plaintext); err != nil {
				_ = scope.Err(fmt.Errorf("failed to set column %s: %w", plaintextCacheField.Name, err))
				return
			}
		}

		if hasCiphertextCache {
			if err := ciphertextCacheField.Set(ciphertext); err != nil {
				_ = scope.Err(fmt.Errorf("failed to set column %s: %w", ciphertextCacheField.Name, err))
				return
			}
		}
	}
}

// callbackHMAC alters HMACs the value with the given key before saving.
func callbackHMAC(ctx context.Context, hashFunc func(string) (string, error), table, column string) func(scope *gorm.Scope) {
	return func(scope *gorm.Scope) {
		// Do nothing if not the target table
		if scope.TableName() != table {
			return
		}

		// Do nothing if there are errors
		if scope.HasError() {
			return
		}

		field, value, ok := getFieldString(scope, column)
		if !ok {
			scope.Log(fmt.Sprintf("skipping HMAC, %s is not a string", field.Name))
			return
		}
		if value == "" {
			scope.Log(fmt.Sprintf("skipping HMAC, %s is blank", field.Name))
			return
		}

		sig, err := hashFunc(value)
		if err != nil {
			_ = scope.Err(fmt.Errorf("failed to generate HMAC for column %s: %w", field.Name, err))
			return
		}

		if err := field.Set(sig); err != nil {
			_ = scope.Err(fmt.Errorf("failed to set column %s: %w", field.Name, err))
			return
		}
	}
}

func getFieldString(scope *gorm.Scope, name string) (*gorm.Field, string, bool) {
	field, ok := scope.FieldByName(name)
	if !ok {
		return field, "", false
	}

	if !field.Field.CanInterface() {
		return field, "", false
	}

	val := field.Field.Interface()
	if val == nil {
		return field, "", false
	}

	typ, ok := val.(string)
	if !ok {
		return field, "", false
	}

	return field, typ, true
}

// withRetries is a helper for creating a fibonacci backoff with capped retries,
// useful for retrying database queries.
func withRetries(ctx context.Context, f retry.RetryFunc) error {
	b, err := retry.NewFibonacci(50 * time.Millisecond)
	if err != nil {
		return fmt.Errorf("failed to configure backoff: %w", err)
	}
	b = retry.WithMaxRetries(10, b)
	b = retry.WithCappedDuration(1*time.Second, b)

	return retry.Do(ctx, b, f)
}

// stringValue gets the value of the string pointer, returning "" for nil.
func stringValue(s *string) string {
	if s == nil {
		return ""
	}
	return *s
}

// stringPtr converts the string value to a pointer, returning nil for "".
func stringPtr(s string) *string {
	if s == "" {
		return nil
	}
	return &s
}<|MERGE_RESOLUTION|>--- conflicted
+++ resolved
@@ -36,15 +36,12 @@
 	// ensure the postgres dialiect is compiled in.
 	"contrib.go.opencensus.io/integrations/ocsql"
 	postgres "github.com/lib/pq"
-<<<<<<< HEAD
-=======
 )
 
 var (
 	// callbackLock prevents multiple callbacks from being registered
 	// simultaneously because that's a data race in gorm.
 	callbackLock sync.Mutex
->>>>>>> 2e4136b9
 )
 
 // Database is a handle to the database layer for the Exposure Notifications
