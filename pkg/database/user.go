--- conflicted
+++ resolved
@@ -234,10 +234,6 @@
 func (db *Database) ListUsers(p *pagination.PageParams, q string) ([]*User, *pagination.Paginator, error) {
 	var users []*User
 	query := db.db.Model(&User{}).
-<<<<<<< HEAD
-=======
-		Where("system_admin IS FALSE").
->>>>>>> 6dcb7f09
 		Order("LOWER(name) ASC")
 
 	q = project.TrimSpace(q)
