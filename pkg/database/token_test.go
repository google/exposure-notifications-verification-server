--- conflicted
+++ resolved
@@ -149,15 +149,6 @@
 		},
 		{
 			Name: "code_expired",
-<<<<<<< HEAD
-			Verification: VerificationCode{
-				Code:          "00000002",
-				LongCode:      "00000002ABC",
-				Claimed:       false,
-				TestType:      "confirmed",
-				ExpiresAt:     time.Now().Add(5 * time.Second),
-				LongExpiresAt: time.Now().Add(5 * time.Second),
-=======
 			Verification: func() *VerificationCode {
 				return &VerificationCode{
 					Code:          "00000002",
@@ -167,10 +158,9 @@
 					ExpiresAt:     time.Now().Add(1 * time.Second),
 					LongExpiresAt: time.Now().Add(1 * time.Second),
 				}
->>>>>>> 1c49680e
 			},
 			Accept:   acceptConfirmed,
-			Delay:    5 * time.Second,
+			Delay:    2 * time.Second,
 			Error:    ErrVerificationCodeExpired.Error(),
 			TokenAge: time.Hour,
 		},
