// Copyright 2020 Google LLC
//
// Licensed under the Apache License, Version 2.0 (the "License");
// you may not use this file except in compliance with the License.
// You may obtain a copy of the License at
//
//      http://www.apache.org/licenses/LICENSE-2.0
//
// Unless required by applicable law or agreed to in writing, software
// distributed under the License is distributed on an "AS IS" BASIS,
// WITHOUT WARRANTIES OR CONDITIONS OF ANY KIND, either express or implied.
// See the License for the specific language governing permissions and
// limitations under the License.

package database

import (
	"context"
	"errors"
	"fmt"
	"math"
	"net"
	"os"
	"sort"
	"strings"
	"time"

	"github.com/google/exposure-notifications-server/pkg/timeutils"
	"github.com/google/exposure-notifications-verification-server/internal/project"
	"github.com/google/exposure-notifications-verification-server/pkg/digest"
	"github.com/google/exposure-notifications-verification-server/pkg/email"
	"github.com/google/exposure-notifications-verification-server/pkg/pagination"
	"github.com/google/exposure-notifications-verification-server/pkg/sms"
	"github.com/microcosm-cc/bluemonday"

	"github.com/jinzhu/gorm"
	"github.com/jinzhu/gorm/dialects/postgres"
	"github.com/lib/pq"
	"github.com/russross/blackfriday/v2"
)

// TestType is a test type in the database.
type TestType int16

const (
	_ TestType = 1 << iota
	TestTypeConfirmed
	TestTypeLikely
	TestTypeNegative
)

func (t TestType) Display() string {
	var types []string

	if t&TestTypeConfirmed != 0 {
		types = append(types, "confirmed")
	}

	if t&TestTypeLikely != 0 {
		types = append(types, "likely")
	}

	if t&TestTypeNegative != 0 {
		types = append(types, "negative")
	}

	return strings.Join(types, ", ")
}

var (
	ErrNoSigningKeyManagement = errors.New("no signing key management")
	ErrBadDateRange           = errors.New("bad date range")
)

const (
	maxCodeDuration     = time.Hour
	maxLongCodeDuration = 24 * time.Hour

	SMSRegion        = "[region]"
	SMSCode          = "[code]"
	SMSExpires       = "[expires]"
	SMSLongCode      = "[longcode]"
	SMSLongExpires   = "[longexpires]"
	SMSENExpressLink = "[enslink]"

	SMSTemplateMaxLength    = 800
	SMSTemplateExpansionMax = 918

	EmailInviteLink        = "[invitelink]"
	EmailPasswordResetLink = "[passwordresetlink]"
	EmailVerifyLink        = "[verifylink]"
	RealmName              = "[realmname]"
)

// AuthRequirement represents authentication requirements for the realm
type AuthRequirement int16

const (
	// MFAOptionalPrompt will prompt users for MFA on login.
	MFAOptionalPrompt = iota
	// MFARequired will not allow users to proceed without MFA on their account.
	MFARequired
	// MFAOptional will not prompt users to enable MFA.
	MFAOptional

	// MaxPageSize is the maximum allowed page size for a list query.
	MaxPageSize = 1000
)

var _ Auditable = (*Realm)(nil)

// Realm represents a tenant in the system. Typically this corresponds to a
// geography or a public health authority scope.
// This is used to manage user logins.
type Realm struct {
	gorm.Model
	Errorable

	// Name is the name of the realm.
	Name string `gorm:"type:varchar(200);unique_index"`

	// RegionCode is both a display attribute and required field for ENX. To
	// handle NULL and uniqueness, the field is converted from it's ptr type to a
	// concrete type in callbacks. Do not modify RegionCodePtr directly.
	RegionCode    string  `gorm:"-"`
	RegionCodePtr *string `gorm:"column:region_code; type:varchar(10);"`

	// WelcomeMessage is arbitrary realm-defined data to display to users after
	// selecting this realm. If empty, nothing is displayed. The format is
	// markdown. Do not modify WelcomeMessagePtr directly.
	WelcomeMessage    string  `gorm:"-"`
	WelcomeMessagePtr *string `gorm:"column:welcome_message; type:text;"`

	// AllowBulkUpload allows users to issue codes from a batch file of test results.
	AllowBulkUpload bool `gorm:"type:boolean; not null; default:false"`

	// Code configuration
	CodeLength       uint            `gorm:"type:smallint; not null; default: 8"`
	CodeDuration     DurationSeconds `gorm:"type:bigint; not null; default: 900"` // default 15m (in seconds)
	LongCodeLength   uint            `gorm:"type:smallint; not null; default: 16"`
	LongCodeDuration DurationSeconds `gorm:"type:bigint; not null; default: 86400"` // default 24h

	// SMS configuration
	SMSTextTemplate           string          `gorm:"type:text; not null; default: 'This is your Exposure Notifications Verification code: [longcode] Expires in [longexpires] hours'"`
	SMSTextAlternateTemplates postgres.Hstore `gorm:"column:alternate_sms_templates; type:hstore"`

	// SMSCountry is an optional field to hint the default phone picker country
	// code.
	SMSCountry    string  `gorm:"-"`
	SMSCountryPtr *string `gorm:"column:sms_country; type:varchar(5);"`

	// CanUseSystemSMSConfig is configured by system administrators to share the
	// system SMS config with this realm. Note that the system SMS config could be
	// empty and a local SMS config is preferred over the system value.
	CanUseSystemSMSConfig bool `gorm:"column:can_use_system_sms_config; type:bool; not null; default:false;"`

	// UseSystemSMSConfig is a realm-level configuration that lets a realm opt-out
	// of sending SMS messages using the system-provided SMS configuration.
	// Without this, a realm would always fallback to the system-level SMS
	// configuration, making it impossible to opt out of text message sending.
	UseSystemSMSConfig bool `gorm:"column:use_system_sms_config; type:bool; not null; default:false;"`

	// SMSFromNumberID is a realm-level configuration that only applies when using
	// the system SMS configuration. It determines which of the system SMS numbers
	// to use as the sender when sending text messages.
	SMSFromNumberID    uint  `gorm:"-"`
	SMSFromNumberIDPtr *uint `gorm:"column:sms_from_number_id; type:integer;"`

	// EmailInviteTemplate is the template for inviting new users.
	EmailInviteTemplate string `gorm:"type:text;"`

	// EmailPasswordResetTemplate is the template for resetting password.
	EmailPasswordResetTemplate string `gorm:"type:text;"`

	// EmailVerifyTemplate is the template used for email verification.
	EmailVerifyTemplate string `gorm:"type:text;"`

	// CanUseSystemEmailConfig is configured by system administrators to share the
	// system email config with this realm. Note that the system email config could be
	// empty and a local email config is preferred over the system value.
	CanUseSystemEmailConfig bool `gorm:"column:can_use_system_email_config; type:bool; not null; default:false;"`

	// UseSystemEmailConfig is a realm-level configuration that lets a realm opt-out
	// of sending email messages using the system-provided email configuration.
	// Without this, a realm would always fallback to the system-level email
	// configuration, making it impossible to opt out of text message sending.
	UseSystemEmailConfig bool `gorm:"column:use_system_email_config; type:bool; not null; default:false;"`

	// MFAMode represents the mode for Multi-Factor-Authorization requirements for the realm.
	MFAMode AuthRequirement `gorm:"type:smallint; not null; default: 0"`

	// MFARequiredGracePeriod defines how long after creation a user may skip adding
	// a second auth factor before the server requires it.
	MFARequiredGracePeriod DurationSeconds `gorm:"type:bigint; not null; default: 0"`

	// EmailVerifiedMode represents the mode for email verification requirements for the realm.
	EmailVerifiedMode AuthRequirement `gorm:"type:smallint; not null; default: 0"`

	// PasswordRotationPeriodDays is the number of days before the user must
	// rotate their password.
	PasswordRotationPeriodDays uint `gorm:"type:smallint; not null; default: 0"`

	// PasswordRotationWarningDays is the number of days before Password expiry
	// that the user should receive a warning.
	PasswordRotationWarningDays uint `gorm:"type:smallint; not null; default: 0"`

	// AllowedCIDRs is the list of allowed IPs to the various services.
	AllowedCIDRsAdminAPI  pq.StringArray `gorm:"column:allowed_cidrs_adminapi; type:varchar(50)[];"`
	AllowedCIDRsAPIServer pq.StringArray `gorm:"column:allowed_cidrs_apiserver; type:varchar(50)[];"`
	AllowedCIDRsServer    pq.StringArray `gorm:"column:allowed_cidrs_server; type:varchar(50)[];"`

	// AllowedTestTypes is the type of tests that this realm permits. The default
	// value is to allow all test types.
	AllowedTestTypes TestType `gorm:"type:smallint; not null; default: 14"`

	// RequireDate requires that verifications on this realm require a test or
	// symptom date (either). The default behavior is to not require a date.
	RequireDate bool `gorm:"type:boolean; not null; default:false"`

	// Signing Key Settings
	UseRealmCertificateKey bool            `gorm:"type:boolean; default: false"`
	CertificateIssuer      string          `gorm:"type:varchar(150); default: ''"`
	CertificateAudience    string          `gorm:"type:varchar(150); default: ''"`
	CertificateDuration    DurationSeconds `gorm:"type:bigint; default: 900"` // 15m

	// EN Express
	EnableENExpress bool `gorm:"type:boolean; default: false"`

	// AbusePreventionEnabled determines if abuse protection is enabled.
	AbusePreventionEnabled bool `gorm:"type:boolean; not null; default:false"`

	// AbusePreventionLimit is the configured daily limit for the realm. This value is populated
	// by the nightly aggregation job and is based on a statistical model from
	// historical code issuance data.
	AbusePreventionLimit uint `gorm:"type:integer; not null; default:10"`

	// AbusePreventionLimitFactor is the factor against the predicted model for the day which
	// determines the total number of codes that can be issued for the realm on
	// the day. For example, if the predicted value was 50 and this value was 1.5,
	// the realm could generate 75 codes today before triggering abuse prevention.
	// Similarly, if this value was 0.5, the realm could only generate 25 codes
	// before triggering abuse protections.
	AbusePreventionLimitFactor float32 `gorm:"type:numeric(6, 3); not null; default:1.0"`

	// These are here for gorm to setup the association. You should NOT call them
	// directly, ever. Use the ListUsers function instead. The have to be public
	// for reflection.
	RealmUsers  []*User `gorm:"many2many:user_realms; PRELOAD:false; SAVE_ASSOCIATIONS:false; ASSOCIATION_AUTOUPDATE:false, ASSOCIATION_SAVE_REFERENCE:false"`
	RealmAdmins []*User `gorm:"many2many:admin_realms; PRELOAD:false; SAVE_ASSOCIATIONS:false; ASSOCIATION_AUTOUPDATE:false, ASSOCIATION_SAVE_REFERENCE:false"`

	// Relations to items that belong to a realm.
	Codes  []*VerificationCode `gorm:"PRELOAD:false; SAVE_ASSOCIATIONS:false; ASSOCIATION_AUTOUPDATE:false, ASSOCIATION_SAVE_REFERENCE:false"`
	Tokens []*Token            `gorm:"PRELOAD:false; SAVE_ASSOCIATIONS:false; ASSOCIATION_AUTOUPDATE:false, ASSOCIATION_SAVE_REFERENCE:false"`
}

// EffectiveMFAMode returns the realm's default MFAMode but first
// checks if the user is in the grace-period (if so, required becomes promp).
func (r *Realm) EffectiveMFAMode(user *User) AuthRequirement {
	if r == nil {
		return MFARequired
	}

	if time.Since(user.CreatedAt) <= r.MFARequiredGracePeriod.Duration {
		return MFAOptionalPrompt
	}
	return r.MFAMode
}

func (mode *AuthRequirement) String() string {
	switch *mode {
	case MFAOptionalPrompt:
		return "prompt"
	case MFARequired:
		return "required"
	case MFAOptional:
		return "optional"
	}
	return ""
}

// NewRealmWithDefaults initializes a new Realm with the default settings populated,
// and the provided name. It does NOT save the Realm to the database.
func NewRealmWithDefaults(name string) *Realm {
	return &Realm{
		Name:                name,
		CodeLength:          8,
		CodeDuration:        FromDuration(15 * time.Minute),
		LongCodeLength:      16,
		LongCodeDuration:    FromDuration(24 * time.Hour),
		SMSTextTemplate:     "This is your Exposure Notifications Verification code: [longcode] Expires in [longexpires] hours",
		AllowedTestTypes:    14,
		CertificateDuration: FromDuration(15 * time.Minute),
		RequireDate:         true, // Having dates is really important to risk scoring, encourage this by default true.
	}
}

func (r *Realm) CanUpgradeToRealmSigningKeys() bool {
	return r.CertificateIssuer != "" && r.CertificateAudience != ""
}

func (r *Realm) SigningKeyID() string {
	return fmt.Sprintf("realm-%d", r.ID)
}

// AfterFind runs after a realm is found.
func (r *Realm) AfterFind(tx *gorm.DB) error {
	r.RegionCode = stringValue(r.RegionCodePtr)
	r.WelcomeMessage = stringValue(r.WelcomeMessagePtr)
	r.SMSCountry = stringValue(r.SMSCountryPtr)
	r.SMSFromNumberID = uintValue(r.SMSFromNumberIDPtr)

	return nil
}

// BeforeSave runs validations. If there are errors, the save fails.
func (r *Realm) BeforeSave(tx *gorm.DB) error {
	r.Name = project.TrimSpace(r.Name)
	if r.Name == "" {
		r.AddError("name", "cannot be blank")
	}

	r.RegionCode = strings.ToUpper(project.TrimSpace(r.RegionCode))
	if len(r.RegionCode) > 10 {
		r.AddError("regionCode", "cannot be more than 10 characters")
	}
	r.RegionCodePtr = stringPtr(r.RegionCode)

	r.WelcomeMessage = project.TrimSpace(r.WelcomeMessage)
	r.WelcomeMessagePtr = stringPtr(r.WelcomeMessage)

	if r.UseSystemSMSConfig && !r.CanUseSystemSMSConfig {
		r.AddError("useSystemSMSConfig", "is not allowed on this realm")
	}

	if r.UseSystemSMSConfig && r.SMSFromNumberID == 0 {
		r.AddError("smsFromNumber", "is required to use the system config")
	}

	r.SMSCountryPtr = stringPtr(r.SMSCountry)

	r.SMSFromNumberIDPtr = uintPtr(r.SMSFromNumberID)

	if r.EnableENExpress {
		if r.RegionCode == "" {
			r.AddError("regionCode", "cannot be blank when using EN Express")
		}
	}

	if r.PasswordRotationWarningDays > r.PasswordRotationPeriodDays {
		r.AddError("passwordWarn", "may not be longer than password rotation period")
	}

	if r.CodeLength < 6 {
		r.AddError("codeLength", "must be at least 6")
	}
	if r.CodeDuration.Duration > maxCodeDuration {
		r.AddError("codeDuration", "must be no more than 1 hour")
	}

	if r.LongCodeLength < 12 {
		r.AddError("longCodeLength", "must be at least 12")
	}
	if r.LongCodeDuration.Duration > maxLongCodeDuration {
		r.AddError("longCodeDuration", "must be no more than 24 hours")
	}

<<<<<<< HEAD
	r.validateSMSTemplate(r.SMSTextTemplate)
	if r.SMSTextAlternateTemplates != nil {
		for l, t := range r.SMSTextAlternateTemplates {
			if t == nil {
				r.AddError("SMSTextAlternateTemplates", fmt.Sprintf("no template for label %s", l))
				continue
			}
			r.validateSMSTemplate(*t)
=======
	if r.EnableENExpress {
		if !strings.Contains(r.SMSTextTemplate, SMSENExpressLink) {
			r.AddError("SMSTextTemplate", fmt.Sprintf("must contain %q", SMSENExpressLink))
		}
		if strings.Contains(r.SMSTextTemplate, SMSRegion) {
			r.AddError("SMSTextTemplate", fmt.Sprintf("cannot contain %q - this is automatically included in %q", SMSRegion, SMSENExpressLink))
		}
		if strings.Contains(r.SMSTextTemplate, SMSLongCode) {
			r.AddError("SMSTextTemplate", fmt.Sprintf("cannot contain %q - the long code is automatically included in %q", SMSLongCode, SMSENExpressLink))
		}

	} else {
		// Check that we have exactly one of [code] or [longcode] as template substitutions.
		if c, lc := strings.Contains(r.SMSTextTemplate, SMSCode), strings.Contains(r.SMSTextTemplate, SMSLongCode); !(c || lc) || (c && lc) {
			r.AddError("SMSTextTemplate", fmt.Sprintf("must contain exactly one of %q or %q", SMSCode, SMSLongCode))
>>>>>>> a3f6f6a4
		}
	}

	// Check template length.
	if l := len(r.SMSTextTemplate); l > SMSTemplateMaxLength {
		r.AddError("SMSTextTemplate", fmt.Sprintf("must be %v characters or less, current message is %v characters long", SMSTemplateMaxLength, l))
	}
	// Check expansion length based on settings.
	fakeCode := fmt.Sprintf(fmt.Sprintf("\\%0%d\\%d", r.CodeLength), 0)
	fakeLongCode := fmt.Sprintf(fmt.Sprintf("\\%0%d\\%d", r.LongCodeLength), 0)
	enxDomain := os.Getenv("ENX_REDIRECT_DOMAIN")
	expandedSMSText := r.BuildSMSText(fakeCode, fakeLongCode, enxDomain)
	if l := len(expandedSMSText); l > SMSTemplateExpansionMax {
		r.AddError("SMSTextTemplate", fmt.Sprintf("when expanded, the result message is too long (%v characters). The max expanded message is %v characters", l, SMSTemplateExpansionMax))
	}

	if r.UseSystemEmailConfig && !r.CanUseSystemEmailConfig {
		r.AddError("useSystemEmailConfig", "is not allowed on this realm")
	}

	if r.EmailInviteTemplate != "" {
		if !strings.Contains(r.EmailInviteTemplate, EmailInviteLink) {
			r.AddError("EmailInviteLink", fmt.Sprintf("must contain %q", EmailInviteLink))
		}
	}

	if r.EmailPasswordResetTemplate != "" {
		if !strings.Contains(r.EmailPasswordResetTemplate, EmailPasswordResetLink) {
			r.AddError("EmailPasswordResetTemplate", fmt.Sprintf("must contain %q", EmailPasswordResetLink))
		}
	}

	if r.EmailVerifyTemplate != "" {
		if !strings.Contains(r.EmailVerifyTemplate, EmailVerifyLink) {
			r.AddError("EmailVerifyTemplate", fmt.Sprintf("must contain %q", EmailVerifyLink))
		}
	}

	r.CertificateIssuer = project.TrimSpaceAndNonPrintable(r.CertificateIssuer)
	r.CertificateAudience = project.TrimSpaceAndNonPrintable(r.CertificateAudience)
	if r.UseRealmCertificateKey {
		if r.CertificateIssuer == "" {
			r.AddError("certificateIssuer", "cannot be blank")
		}
		if r.CertificateAudience == "" {
			r.AddError("certificateAudience", "cannot be blank")
		}
	}

	if r.CertificateDuration.AsString != "" {
		if err := r.CertificateDuration.Update(); err != nil {
			r.AddError("certificateDuration", "invalid certificate duration")
		}
	}

	if len(r.Errors()) > 0 {
		return fmt.Errorf("realm validation failed: %s", strings.Join(r.ErrorMessages(), ", "))
	}
	return nil
}

func (r *Realm) validateSMSTemplate(t string) {
	if r.EnableENExpress {
		if !strings.Contains(t, SMSENExpressLink) {
			r.AddError("SMSTextTemplate", fmt.Sprintf("must contain %q", SMSENExpressLink))
		}
		if strings.Contains(t, SMSRegion) {
			r.AddError("SMSTextTemplate", fmt.Sprintf("cannot contain %q - this is automatically included in %q", SMSRegion, SMSENExpressLink))
		}
		if strings.Contains(t, SMSCode) {
			r.AddError("SMSTextTemplate", fmt.Sprintf("cannot contain %q - the long code is automatically included in %q", SMSCode, SMSENExpressLink))
		}
		if strings.Contains(t, SMSExpires) {
			r.AddError("SMSTextTemplate", fmt.Sprintf("cannot contain %q - only the %q is allowed for expiration", SMSExpires, SMSLongExpires))
		}
		if strings.Contains(t, SMSLongCode) {
			r.AddError("SMSTextTemplate", fmt.Sprintf("cannot contain %q - the long code is automatically included in %q", SMSLongCode, SMSENExpressLink))
		}
	} else {
		// Check that we have exactly one of [code] or [longcode] as template substitutions.
		if c, lc := strings.Contains(t, "[code]"), strings.Contains(t, "[longcode]"); !(c || lc) || (c && lc) {
			r.AddError("SMSTextTemplate", "must contain exactly one of [code] or [longcode]")
		}
	}
}

// GetCodeDurationMinutes is a helper for the HTML rendering to get a round
// minutes value.
func (r *Realm) GetCodeDurationMinutes() int {
	return int(r.CodeDuration.Duration.Minutes())
}

// GetLongCodeDurationHours is a helper for the HTML rendering to get a round
// hours value.
func (r *Realm) GetLongCodeDurationHours() int {
	return int(r.LongCodeDuration.Duration.Hours())
}

// FindVerificationCodeByUUID find a verification codes by UUID.
func (r *Realm) FindVerificationCodeByUUID(db *Database, uuid string) (*VerificationCode, error) {
	var vc VerificationCode
	if err := db.db.
		Where("uuid = ? AND realm_id = ?", uuid, r.ID).
		First(&vc).Error; err != nil {
		return nil, err
	}
	return &vc, nil
}

// BuildSMSText replaces certain strings with the right values.
func (r *Realm) BuildSMSText(code, longCode string, enxDomain string) string {
	text := r.SMSTextTemplate

	if enxDomain == "" {
		// preserves legacy behavior.
		text = strings.ReplaceAll(text, SMSENExpressLink, fmt.Sprintf("ens://v?r=%s&c=%s", SMSRegion, SMSLongCode))
	} else {
		text = strings.ReplaceAll(text, SMSENExpressLink,
			fmt.Sprintf("https://%s.%s/v?c=%s",
				strings.ToLower(r.RegionCode),
				enxDomain,
				SMSLongCode))
	}
	text = strings.ReplaceAll(text, SMSRegion, r.RegionCode)
	text = strings.ReplaceAll(text, SMSCode, code)
	text = strings.ReplaceAll(text, SMSExpires, fmt.Sprintf("%d", r.GetCodeDurationMinutes()))
	text = strings.ReplaceAll(text, SMSLongCode, longCode)
	text = strings.ReplaceAll(text, SMSLongExpires, fmt.Sprintf("%d", r.GetLongCodeDurationHours()))

	return text
}

// BuildInviteEmail replaces certain strings with the right values for invitations.
func (r *Realm) BuildInviteEmail(inviteLink string) string {
	text := r.EmailInviteTemplate
	text = strings.ReplaceAll(text, EmailInviteLink, inviteLink)
	text = strings.ReplaceAll(text, RealmName, r.Name)
	return text
}

// BuildPasswordResetEmail replaces certain strings with the right values for password reset.
func (r *Realm) BuildPasswordResetEmail(passwordResetLink string) string {
	text := r.EmailPasswordResetTemplate
	text = strings.ReplaceAll(text, EmailPasswordResetLink, passwordResetLink)
	text = strings.ReplaceAll(text, RealmName, r.Name)
	return text
}

// BuildVerifyEmail replaces certain strings with the right values for email verification.
func (r *Realm) BuildVerifyEmail(verifyLink string) string {
	text := r.EmailVerifyTemplate
	text = strings.ReplaceAll(text, EmailVerifyLink, verifyLink)
	text = strings.ReplaceAll(text, RealmName, r.Name)
	return text
}

// SMSConfig returns the SMS configuration for this realm, if one exists. If the
// realm is configured to use the system SMS configuration, that configuration
// is preferred.
func (r *Realm) SMSConfig(db *Database) (*SMSConfig, error) {
	q := db.db.
		Model(&SMSConfig{}).
		Order("is_system DESC").
		Where("realm_id = ?", r.ID)

	if r.UseSystemSMSConfig {
		q = q.Or("is_system IS TRUE")
	}

	var smsConfig SMSConfig
	if err := q.First(&smsConfig).Error; err != nil {
		return nil, err
	}

	// For system configurations, look up the appropriate from number.
	if smsConfig.IsSystem {
		smsFromNumber, err := db.FindSMSFromNumber(r.SMSFromNumberID)
		if err != nil {
			return nil, fmt.Errorf("failed to lookup sms from number: %w", err)
		}
		smsConfig.TwilioFromNumber = smsFromNumber.Value
	}

	return &smsConfig, nil
}

// HasSMSConfig returns true if the realm has an SMS config, false otherwise.
// This does not perform the KMS encryption/decryption, so it's more efficient
// that loading the full SMS config.
func (r *Realm) HasSMSConfig(db *Database) (bool, error) {
	q := db.db.
		Model(&SMSConfig{}).
		Select("id").
		Order("is_system DESC").
		Where("realm_id = ?", r.ID)

	if r.UseSystemSMSConfig {
		q = q.Or("is_system IS TRUE")
	}

	var id []uint64
	if err := q.Pluck("id", &id).Error; err != nil {
		if IsNotFound(err) {
			return false, nil
		}
		return false, err
	}
	return len(id) > 0, nil
}

// SMSProvider returns the SMS provider for the realm. If no sms configuration
// exists, it returns nil. If any errors occur creating the provider, they are
// returned.
func (r *Realm) SMSProvider(db *Database) (sms.Provider, error) {
	smsConfig, err := r.SMSConfig(db)
	if err != nil {
		if IsNotFound(err) {
			return nil, nil
		}
		return nil, err
	}

	ctx := context.Background()
	provider, err := sms.ProviderFor(ctx, &sms.Config{
		ProviderType:     smsConfig.ProviderType,
		TwilioAccountSid: smsConfig.TwilioAccountSid,
		TwilioAuthToken:  smsConfig.TwilioAuthToken,
		TwilioFromNumber: smsConfig.TwilioFromNumber,
	})
	if err != nil {
		return nil, err
	}
	return provider, nil
}

// EmailConfig returns the email configuration for this realm, if one exists. If the
// realm is configured to use the system email configuration, that configuration
// is preferred.
func (r *Realm) EmailConfig(db *Database) (*EmailConfig, error) {
	q := db.db.
		Model(&EmailConfig{}).
		Order("is_system DESC").
		Where("realm_id = ?", r.ID)

	if r.UseSystemEmailConfig {
		q = q.Or("is_system IS TRUE")
	}

	var emailConfig EmailConfig
	if err := q.First(&emailConfig).Error; err != nil {
		return nil, err
	}
	return &emailConfig, nil
}

// EmailProvider returns the email provider for the realm. If no email configuration
// exists, it returns nil. If any errors occur creating the provider, they are
// returned.
func (r *Realm) EmailProvider(db *Database) (email.Provider, error) {
	emailConfig, err := r.EmailConfig(db)
	if err != nil {
		return nil, err
	}

	return emailConfig.Provider()
}

// ListAudits returns the list audit events which match the given criteria.
func (r *Realm) ListAudits(db *Database, p *pagination.PageParams, scopes ...Scope) ([]*AuditEntry, *pagination.Paginator, error) {
	scopes = append(scopes, WithAuditRealmID(r.ID))
	return db.ListAudits(p, scopes...)
}

// AbusePreventionEffectiveLimit returns the effective limit, multiplying the limit by the
// limit factor and rounding up.
func (r *Realm) AbusePreventionEffectiveLimit() uint {
	// Only maintain 3 digits of precision, since that's all we do in the
	// database.
	factor := math.Floor(float64(r.AbusePreventionLimitFactor)*100) / 100
	return uint(math.Ceil(float64(r.AbusePreventionLimit) * float64(factor)))
}

// AbusePreventionEnabledRealmIDs returns the list of realm IDs that have abuse
// prevention enabled.
func (db *Database) AbusePreventionEnabledRealmIDs() ([]uint64, error) {
	var ids []uint64
	if err := db.db.
		Model(&Realm{}).
		Where("abuse_prevention_enabled IS true").
		Pluck("id", &ids).
		Error; err != nil {
		return nil, err
	}
	return ids, nil
}

// GetCurrentSigningKey returns the currently active signing key, the one marked
// active in the database. If there is more than one active, the most recently
// created one wins. Should not occur due to transactional update.
func (r *Realm) GetCurrentSigningKey(db *Database) (*SigningKey, error) {
	var signingKey SigningKey
	if err := db.db.
		Where("realm_id = ?", r.ID).
		Where("active = ?", true).
		Order("signing_keys.created_at DESC").
		First(&signingKey).
		Error; err != nil {
		if IsNotFound(err) {
			return nil, nil
		}
		return nil, fmt.Errorf("unable to find signing key: %w", err)
	}
	return &signingKey, nil
}

// SetActiveSigningKey sets a specific signing key to active=true for the realm,
// and transactionally sets all other signing keys to inactive. It accepts the
// database primary key ID but returns the KID of the now-active key.
func (r *Realm) SetActiveSigningKey(db *Database, id uint) (string, error) {
	var signingKey SigningKey

	if err := db.db.Transaction(func(tx *gorm.DB) error {
		// Find the key that should be active - do this first to ensure that the
		// provided PK id is actually valid.
		if err := tx.
			Set("gorm:query_option", "FOR UPDATE").
			Table("signing_keys").
			Where("id = ?", id).
			Where("realm_id = ?", r.ID).
			First(&signingKey).
			Error; err != nil {
			if IsNotFound(err) {
				return fmt.Errorf("key to activate does not exist")
			}
			return fmt.Errorf("failed to find newly active key: %w", err)
		}

		// Mark all other keys as inactive.
		if err := tx.
			Table("signing_keys").
			Where("realm_id = ?", r.ID).
			Where("id != ?", id).
			Update("active", false).
			Error; err != nil {
			return fmt.Errorf("failed to mark existing keys as inactive: %w", err)
		}

		// Mark the active key as active.
		signingKey.Active = true
		if err := tx.Save(&signingKey).Error; err != nil {
			return fmt.Errorf("failed to mark new key as active: %w", err)
		}
		return nil
	}); err != nil {
		return "", err
	}

	return signingKey.GetKID(), nil
}

// ListSigningKeys returns the non-deleted signing keys for a realm
// ordered by created_at desc.
func (r *Realm) ListSigningKeys(db *Database) ([]*SigningKey, error) {
	var keys []*SigningKey
	if err := db.db.
		Model(r).
		Order("signing_keys.created_at DESC").
		Related(&keys).
		Error; err != nil {
		if IsNotFound(err) {
			return keys, nil
		}
		return nil, err
	}
	return keys, nil
}

func (r *Realm) ListAuthorizedApps(db *Database, p *pagination.PageParams, scopes ...Scope) ([]*AuthorizedApp, *pagination.Paginator, error) {
	var authApps []*AuthorizedApp
	query := db.db.Model(&AuthorizedApp{}).
		Unscoped().
		Scopes(scopes...).
		Where("realm_id = ?", r.ID).
		Order("LOWER(authorized_apps.name)")

	if p == nil {
		p = new(pagination.PageParams)
	}

	paginator, err := Paginate(query, &authApps, p.Page, p.Limit)
	if err != nil {
		if IsNotFound(err) {
			return authApps, nil, nil
		}
		return nil, nil, err
	}

	return authApps, paginator, nil
}

// FindAuthorizedApp finds the authorized app by the given id associated to the
// realm.
func (r *Realm) FindAuthorizedApp(db *Database, id interface{}) (*AuthorizedApp, error) {
	var app AuthorizedApp
	if err := db.db.
		Unscoped().
		Model(AuthorizedApp{}).
		Order("LOWER(name) ASC").
		Where("id = ? AND realm_id = ?", id, r.ID).
		First(&app).
		Error; err != nil {
		return nil, err
	}
	return &app, nil
}

// ListMobileApps gets all the mobile apps for the realm.
func (r *Realm) ListMobileApps(db *Database, p *pagination.PageParams, scopes ...Scope) ([]*MobileApp, *pagination.Paginator, error) {
	var mobileApps []*MobileApp
	query := db.db.
		Unscoped().
		Model(&MobileApp{}).
		Scopes(scopes...).
		Where("realm_id = ?", r.ID).
		Order("mobile_apps.deleted_at DESC, LOWER(mobile_apps.name)")

	if p == nil {
		p = new(pagination.PageParams)
	}

	paginator, err := Paginate(query, &mobileApps, p.Page, p.Limit)
	if err != nil {
		if IsNotFound(err) {
			return mobileApps, nil, nil
		}
		return nil, nil, err
	}

	return mobileApps, paginator, nil
}

// FindMobileApp finds the mobile app by the given id associated with the realm.
func (r *Realm) FindMobileApp(db *Database, id interface{}) (*MobileApp, error) {
	var app MobileApp
	if err := db.db.
		Unscoped().
		Model(MobileApp{}).
		Where("id = ?", id).
		Where("realm_id = ?", r.ID).
		First(&app).
		Error; err != nil {
		return nil, err
	}
	return &app, nil
}

// ListUsers returns the list of users which match the given criteria.
func (r *Realm) ListUsers(db *Database, p *pagination.PageParams, scopes ...Scope) ([]*User, *pagination.Paginator, error) {
	scopes = append(scopes, func(db *gorm.DB) *gorm.DB {
		return db.Joins("INNER JOIN user_realms ON realm_id = ? AND user_id = users.id", r.ID)
	})

	return db.ListUsers(p, scopes...)
}

// FindUser finds the given user in the realm by ID.
func (r *Realm) FindUser(db *Database, id interface{}) (*User, error) {
	var user User
	if err := db.db.
		Table("users").
		Joins("INNER JOIN user_realms ON user_id = ? AND realm_id = ?", id, r.ID).
		Find(&user, "users.id = ?", id).
		Error; err != nil {
		return nil, err
	}
	return &user, nil
}

// ValidTestType returns true if the given test type string is valid for this
// realm, false otherwise.
func (r *Realm) ValidTestType(typ string) bool {
	switch project.TrimSpace(strings.ToLower(typ)) {
	case "confirmed":
		return r.AllowedTestTypes&TestTypeConfirmed != 0
	case "likely":
		return r.AllowedTestTypes&TestTypeLikely != 0
	case "negative":
		return r.AllowedTestTypes&TestTypeNegative != 0
	default:
		return false
	}
}

func (db *Database) CreateRealm(name string) (*Realm, error) {
	realm := NewRealmWithDefaults(name)

	if err := db.db.Create(realm).Error; err != nil {
		return nil, fmt.Errorf("unable to save realm: %w", err)
	}
	return realm, nil
}

func (db *Database) FindRealmByRegion(region string) (*Realm, error) {
	var realm Realm

	if err := db.db.Where("region_code = ?", strings.ToUpper(region)).First(&realm).Error; err != nil {
		return nil, err
	}
	return &realm, nil
}

func (db *Database) FindRealmByName(name string) (*Realm, error) {
	var realm Realm

	if err := db.db.Where("name = ?", name).First(&realm).Error; err != nil {
		return nil, err
	}
	return &realm, nil
}

func (db *Database) FindRealm(id interface{}) (*Realm, error) {
	var realm Realm
	if err := db.db.
		Where("id = ?", id).
		First(&realm).
		Error; err != nil {
		return nil, err
	}
	return &realm, nil
}

// ListRealms lists all available realms in the system.
func (db *Database) ListRealms(p *pagination.PageParams, scopes ...Scope) ([]*Realm, *pagination.Paginator, error) {
	var realms []*Realm
	query := db.db.
		Model(&Realm{}).
		Scopes(scopes...).
		Order("name ASC")

	if p == nil {
		p = new(pagination.PageParams)
	}

	paginator, err := Paginate(query, &realms, p.Page, p.Limit)
	if err != nil {
		if IsNotFound(err) {
			return realms, nil, nil
		}
		return nil, nil, err
	}

	return realms, paginator, nil
}

func (r *Realm) AuditID() string {
	return fmt.Sprintf("realms:%d", r.ID)
}

func (r *Realm) AuditDisplay() string {
	return r.Name
}

func (db *Database) SaveRealm(r *Realm, actor Auditable) error {
	if r == nil {
		return fmt.Errorf("provided realm is nil")
	}

	if actor == nil {
		return fmt.Errorf("auditing actor is nil")
	}

	return db.db.Transaction(func(tx *gorm.DB) error {
		var audits []*AuditEntry

		var existing Realm
		if err := tx.
			Model(&Realm{}).
			Where("id = ?", r.ID).
			First(&existing).
			Error; err != nil && !IsNotFound(err) {
			return fmt.Errorf("failed to get existing realm")
		}

		// Save the realm
		if err := tx.Save(r).Error; err != nil {
			return fmt.Errorf("failed to save realm: %w", err)
		}

		// Brand new realm?
		if existing.ID == 0 {
			audit := BuildAuditEntry(actor, "created realm", r, r.ID)
			audits = append(audits, audit)
		} else {
			if existing.Name != r.Name {
				audit := BuildAuditEntry(actor, "updated realm name", r, r.ID)
				audit.Diff = stringDiff(existing.Name, r.Name)
				audits = append(audits, audit)
			}

			if existing.RegionCode != r.RegionCode {
				audit := BuildAuditEntry(actor, "updated region code", r, r.ID)
				audit.Diff = stringDiff(existing.RegionCode, r.RegionCode)
				audits = append(audits, audit)
			}

			if existing.WelcomeMessage != r.WelcomeMessage {
				audit := BuildAuditEntry(actor, "updated welcome message", r, r.ID)
				audit.Diff = stringDiff(existing.WelcomeMessage, r.WelcomeMessage)
				audits = append(audits, audit)
			}

			if existing.CodeLength != r.CodeLength {
				audit := BuildAuditEntry(actor, "updated code length", r, r.ID)
				audit.Diff = uintDiff(existing.CodeLength, r.CodeLength)
				audits = append(audits, audit)
			}

			if existing.CodeDuration != r.CodeDuration {
				audit := BuildAuditEntry(actor, "updated code duration", r, r.ID)
				audit.Diff = stringDiff(existing.CodeDuration.AsString, r.CodeDuration.AsString)
				audits = append(audits, audit)
			}

			if existing.LongCodeLength != r.LongCodeLength {
				audit := BuildAuditEntry(actor, "updated long code length", r, r.ID)
				audit.Diff = uintDiff(existing.LongCodeLength, r.LongCodeLength)
				audits = append(audits, audit)
			}

			if existing.LongCodeDuration != r.LongCodeDuration {
				audit := BuildAuditEntry(actor, "updated long code duration", r, r.ID)
				audit.Diff = stringDiff(existing.LongCodeDuration.AsString, r.LongCodeDuration.AsString)
				audits = append(audits, audit)
			}

			if existing.SMSTextTemplate != r.SMSTextTemplate {
				audit := BuildAuditEntry(actor, "updated SMS template", r, r.ID)
				audit.Diff = stringDiff(existing.SMSTextTemplate, r.SMSTextTemplate)
				audits = append(audits, audit)
			}

			if existing.SMSCountry != r.SMSCountry {
				audit := BuildAuditEntry(actor, "updated SMS country", r, r.ID)
				audit.Diff = stringDiff(existing.SMSCountry, r.SMSCountry)
				audits = append(audits, audit)
			}

			if existing.CanUseSystemSMSConfig != r.CanUseSystemSMSConfig {
				audit := BuildAuditEntry(actor, "updated ability to use system SMS config", r, r.ID)
				audit.Diff = boolDiff(existing.CanUseSystemSMSConfig, r.CanUseSystemSMSConfig)
				audits = append(audits, audit)
			}

			if existing.UseSystemSMSConfig != r.UseSystemSMSConfig {
				audit := BuildAuditEntry(actor, "updated use system SMS config", r, r.ID)
				audit.Diff = boolDiff(existing.UseSystemSMSConfig, r.UseSystemSMSConfig)
				audits = append(audits, audit)
			}

			if existing.EmailInviteTemplate != r.EmailInviteTemplate {
				audit := BuildAuditEntry(actor, "updated email invite template", r, r.ID)
				audit.Diff = stringDiff(existing.EmailInviteTemplate, r.EmailInviteTemplate)
				audits = append(audits, audit)
			}

			if existing.EmailPasswordResetTemplate != r.EmailPasswordResetTemplate {
				audit := BuildAuditEntry(actor, "updated email password reset template", r, r.ID)
				audit.Diff = stringDiff(existing.EmailPasswordResetTemplate, r.EmailPasswordResetTemplate)
				audits = append(audits, audit)
			}

			if existing.EmailVerifyTemplate != r.EmailVerifyTemplate {
				audit := BuildAuditEntry(actor, "updated email verify template", r, r.ID)
				audit.Diff = stringDiff(existing.EmailVerifyTemplate, r.EmailVerifyTemplate)
				audits = append(audits, audit)
			}

			if existing.CanUseSystemEmailConfig != r.CanUseSystemEmailConfig {
				audit := BuildAuditEntry(actor, "updated ability to use system email config", r, r.ID)
				audit.Diff = boolDiff(existing.CanUseSystemEmailConfig, r.CanUseSystemEmailConfig)
				audits = append(audits, audit)
			}

			if existing.UseSystemEmailConfig != r.UseSystemEmailConfig {
				audit := BuildAuditEntry(actor, "updated use system email config", r, r.ID)
				audit.Diff = boolDiff(existing.UseSystemEmailConfig, r.UseSystemEmailConfig)
				audits = append(audits, audit)
			}

			if existing.MFAMode != r.MFAMode {
				audit := BuildAuditEntry(actor, "updated MFA mode", r, r.ID)
				audit.Diff = stringDiff(existing.MFAMode.String(), r.MFAMode.String())
				audits = append(audits, audit)
			}

			if existing.MFARequiredGracePeriod != r.MFARequiredGracePeriod {
				audit := BuildAuditEntry(actor, "updated MFA required grace period", r, r.ID)
				audit.Diff = stringDiff(existing.MFARequiredGracePeriod.AsString, r.MFARequiredGracePeriod.AsString)
				audits = append(audits, audit)
			}

			if existing.EmailVerifiedMode != r.EmailVerifiedMode {
				audit := BuildAuditEntry(actor, "updated email verification mode", r, r.ID)
				audit.Diff = stringDiff(existing.EmailVerifiedMode.String(), r.EmailVerifiedMode.String())
				audits = append(audits, audit)
			}

			if existing.PasswordRotationPeriodDays != r.PasswordRotationPeriodDays {
				audit := BuildAuditEntry(actor, "updated password rotation period", r, r.ID)
				audit.Diff = uintDiff(existing.PasswordRotationPeriodDays, r.PasswordRotationPeriodDays)
				audits = append(audits, audit)
			}

			if existing.PasswordRotationWarningDays != r.PasswordRotationWarningDays {
				audit := BuildAuditEntry(actor, "updated password rotation warning", r, r.ID)
				audit.Diff = uintDiff(existing.PasswordRotationWarningDays, r.PasswordRotationWarningDays)
				audits = append(audits, audit)
			}

			// TODO(sethvargo): diff allowed CIDRs

			if existing.AllowedTestTypes != r.AllowedTestTypes {
				audit := BuildAuditEntry(actor, "updated allowed test types", r, r.ID)
				audit.Diff = stringDiff(existing.AllowedTestTypes.Display(), r.AllowedTestTypes.Display())
				audits = append(audits, audit)
			}

			if existing.RequireDate != r.RequireDate {
				audit := BuildAuditEntry(actor, "updated require date", r, r.ID)
				audit.Diff = boolDiff(existing.RequireDate, r.RequireDate)
				audits = append(audits, audit)
			}

			if existing.UseRealmCertificateKey != r.UseRealmCertificateKey {
				audit := BuildAuditEntry(actor, "updated use realm certificate key", r, r.ID)
				audit.Diff = boolDiff(existing.UseRealmCertificateKey, r.UseRealmCertificateKey)
				audits = append(audits, audit)
			}

			if existing.CertificateIssuer != r.CertificateIssuer {
				audit := BuildAuditEntry(actor, "updated certificate issuer", r, r.ID)
				audit.Diff = stringDiff(existing.CertificateIssuer, r.CertificateIssuer)
				audits = append(audits, audit)
			}

			if existing.CertificateAudience != r.CertificateAudience {
				audit := BuildAuditEntry(actor, "updated certificate audience", r, r.ID)
				audit.Diff = stringDiff(existing.CertificateAudience, r.CertificateAudience)
				audits = append(audits, audit)
			}

			if existing.CertificateDuration != r.CertificateDuration {
				audit := BuildAuditEntry(actor, "updated certificate duration", r, r.ID)
				audit.Diff = stringDiff(existing.CertificateDuration.AsString, r.CertificateDuration.AsString)
				audits = append(audits, audit)
			}

			if existing.EnableENExpress != r.EnableENExpress {
				audit := BuildAuditEntry(actor, "updated enable ENX", r, r.ID)
				audit.Diff = boolDiff(existing.EnableENExpress, r.EnableENExpress)
				audits = append(audits, audit)
			}

			if existing.AbusePreventionEnabled != r.AbusePreventionEnabled {
				audit := BuildAuditEntry(actor, "updated enable abuse prevention", r, r.ID)
				audit.Diff = boolDiff(existing.AbusePreventionEnabled, r.AbusePreventionEnabled)
				audits = append(audits, audit)
			}

			if existing.AbusePreventionLimit != r.AbusePreventionLimit {
				audit := BuildAuditEntry(actor, "updated abuse prevention limit", r, r.ID)
				audit.Diff = uintDiff(existing.AbusePreventionLimit, r.AbusePreventionLimit)
				audits = append(audits, audit)
			}

			if existing.AbusePreventionLimitFactor != r.AbusePreventionLimitFactor {
				audit := BuildAuditEntry(actor, "updated abuse prevention limit factor", r, r.ID)
				audit.Diff = float32Diff(existing.AbusePreventionLimitFactor, r.AbusePreventionLimitFactor)
				audits = append(audits, audit)
			}
		}

		// Save all audits
		for _, audit := range audits {
			if err := tx.Save(audit).Error; err != nil {
				return fmt.Errorf("failed to save audits: %w", err)
			}
		}

		return nil
	})
}

// CreateSigningKeyVersion creates a new signing key version on the key manager
// and saves a reference to the new key version in the database. If creating the
// key in the key manager fails, the database is not updated. However, if
// updating the signing key in the database fails, the key is NOT deleted from
// the key manager.
func (r *Realm) CreateSigningKeyVersion(ctx context.Context, db *Database) (string, error) {
	manager := db.signingKeyManager
	if manager == nil {
		return "", ErrNoSigningKeyManager
	}

	parent := db.config.CertificateSigningKeyRing
	if parent == "" {
		return "", fmt.Errorf("missing CERTIFICATE_SIGNING_KEYRING")
	}

	name := r.SigningKeyID()
	if name == "" {
		return "", fmt.Errorf("missing key name")
	}

	// Check how many non-deleted signing keys currently exist. There's a limit on
	// the number of "active" signing keys to help protect realms against
	// excessive costs.
	var count int64
	if err := db.db.
		Table("signing_keys").
		Where("realm_id = ?", r.ID).
		Where("deleted_at IS NULL").
		Count(&count).
		Error; err != nil {
		if !IsNotFound(err) {
			return "", fmt.Errorf("failed to count existing signing keys: %w", err)
		}
	}
	if max := db.config.MaxCertificateSigningKeyVersions; count >= max {
		return "", fmt.Errorf("too many available signing keys (maximum: %d)", max)
	}

	// Create the parent key - this interface does not return an error if the key
	// already exists, so this is safe to run each time.
	keyName, err := manager.CreateSigningKey(ctx, parent, name)
	if err != nil {
		return "", fmt.Errorf("failed to create signing key: %w", err)
	}

	// Create a new key version. This returns the full version name.
	version, err := manager.CreateKeyVersion(ctx, keyName)
	if err != nil {
		return "", fmt.Errorf("failed to create signing key version: %w", err)
	}

	// Drop a log message for debugging.
	db.logger.Debugw("provisioned new signing key for realm",
		"realm_id", r.ID,
		"key_id", version)

	// Save the reference to the key in the database. This is done in a
	// transaction to avoid a race where keys are being created simultaneously and
	// both are set to active.
	var signingKey SigningKey
	if err := db.db.Transaction(func(tx *gorm.DB) error {
		// Look and see if there are existing signing keys for this realm. We do
		// this to determine if the new key should be set to "active" automatically
		// or if the user needs to take manual action to move the pointer.
		var count int64
		if err := tx.
			Table("signing_keys").
			Where("realm_id = ?", r.ID).
			Count(&count).
			Error; err != nil {
			if !IsNotFound(err) {
				return fmt.Errorf("failed to check for existing keys: %w", err)
			}
		}

		// Create the new key.
		signingKey.RealmID = r.ID
		signingKey.KeyID = version
		signingKey.Active = (count == 0)

		// Save the key.
		if err := tx.Save(&signingKey).Error; err != nil {
			return fmt.Errorf("failed to save reference to signing key: %w", err)
		}
		return nil
	}); err != nil {
		return "", err
	}

	return signingKey.GetKID(), nil
}

// DestroySigningKeyVersion destroys the given key version in both the database
// and the key manager. ID is the primary key ID from the database. If the id
// does not exist, it does nothing.
func (r *Realm) DestroySigningKeyVersion(ctx context.Context, db *Database, id interface{}) error {
	manager := db.signingKeyManager
	if manager == nil {
		return ErrNoSigningKeyManager
	}

	if err := db.db.Transaction(func(tx *gorm.DB) error {
		// Load the signing key to ensure it actually exists.
		var signingKey SigningKey
		if err := tx.
			Set("gorm:query_option", "FOR UPDATE").
			Table("signing_keys").
			Where("id = ?", id).
			Where("realm_id = ?", r.ID).
			First(&signingKey).
			Error; err != nil {
			if IsNotFound(err) {
				return nil
			}
			return fmt.Errorf("failed to load signing key: %w", err)
		}

		if signingKey.Active {
			return fmt.Errorf("cannot destroy active signing key")
		}

		// Delete the signing key from the key manager - we want to do this in the
		// transaction so, if it fails, we can rollback and try again.
		if err := manager.DestroyKeyVersion(ctx, signingKey.KeyID); err != nil {
			return fmt.Errorf("failed to destroy signing key in key manager: %w", err)
		}

		// Successfully deleted from the key manager, now remove the record.
		if err := tx.Delete(&signingKey).Error; err != nil {
			return fmt.Errorf("successfully destroyed signing key in key manager, "+
				"but failed to delete signing key from database: %w", err)
		}

		return nil
	}); err != nil {
		return fmt.Errorf("failed to destroy signing key version: %w", err)
	}

	return nil
}

// Stats returns the usage statistics for this realm. If no stats exist,
// returns an empty array.
func (r *Realm) Stats(db *Database, start, stop time.Time) (RealmStats, error) {
	start = timeutils.Midnight(start)
	stop = timeutils.Midnight(stop)
	if start.After(stop) {
		return nil, ErrBadDateRange
	}

	sql := `
		SELECT
			d.date AS date,
			$1 AS realm_id,
			COALESCE(s.codes_issued, 0) AS codes_issued,
			COALESCE(s.codes_claimed, 0) AS codes_claimed,
			COALESCE(s.daily_active_users, 0) AS daily_active_users
		FROM (
			SELECT date::date FROM generate_series($2, $3, '1 day'::interval) date
		) d
		LEFT JOIN realm_stats s ON s.realm_id = $1 AND s.date = d.date
		ORDER BY date DESC`

	var stats []*RealmStat
	if err := db.db.Raw(sql, r.ID, start, stop).Scan(&stats).Error; err != nil {
		if IsNotFound(err) {
			return stats, nil
		}
		return nil, err
	}
	return stats, nil
}

// ExternalIssuerStats returns the external issuer stats for this realm. If no
// stats exist, returns an empty slice.
func (r *Realm) ExternalIssuerStats(db *Database, start, stop time.Time) (ExternalIssuerStats, error) {
	start = timeutils.UTCMidnight(start)
	stop = timeutils.UTCMidnight(stop)
	if start.After(stop) {
		return nil, ErrBadDateRange
	}

	// Pull the stats by generating the full date range and full list of external
	// issuers that generated data in that range, then join on stats. This will
	// ensure we have a full list (with values of 0 where appropriate) to ensure
	// continuity in graphs.
	sql := `
		SELECT
			d.date AS date,
			$1 AS realm_id,
			d.issuer_id AS issuer_id,
			COALESCE(s.codes_issued, 0) AS codes_issued
		FROM (
			SELECT
				d.date AS date,
				i.issuer_id AS issuer_id
			FROM generate_series($2, $3, '1 day'::interval) d
			CROSS JOIN (
				SELECT DISTINCT(issuer_id)
				FROM external_issuer_stats
				WHERE realm_id = $1 AND date >= $2 AND date <= $3
			) AS i
		) d
		LEFT JOIN external_issuer_stats s ON s.realm_id = $1 AND s.issuer_id = d.issuer_id AND s.date = d.date
		ORDER BY date DESC, issuer_id`

	var stats []*ExternalIssuerStat
	if err := db.db.Raw(sql, r.ID, start, stop).Scan(&stats).Error; err != nil {
		if IsNotFound(err) {
			return stats, nil
		}
		return nil, err
	}
	return stats, nil
}

// UserStats returns a set of UserStats for a given date range.
func (r *Realm) UserStats(db *Database, start, stop time.Time) (RealmUserStats, error) {
	start = timeutils.UTCMidnight(start)
	stop = timeutils.UTCMidnight(stop)

	if start.After(stop) {
		return nil, ErrBadDateRange
	}

	// Pull the stats by generating the full date range and full list of users
	// that generated data in that range, then join on stats. This will ensure we
	// have a full list (with values of 0 where appropriate) to ensure continuity
	// in graphs.
	sql := `
		SELECT
			d.date AS date,
			$1 AS realm_id,
			d.user_id AS user_id,
			u.name AS name,
			u.email AS email,
			COALESCE(s.codes_issued, 0) AS codes_issued
		FROM (
			SELECT
				d.date AS date,
				i.user_id AS user_id
			FROM generate_series($2, $3, '1 day'::interval) d
			CROSS JOIN (
				SELECT DISTINCT(user_id)
				FROM user_stats
				WHERE realm_id = $1 AND date >= $2 AND date <= $3
			) AS i
		) d
		LEFT JOIN user_stats s ON s.realm_id = $1 AND s.user_id = d.user_id AND s.date = d.date
		LEFT JOIN users u ON u.id = d.user_id
		ORDER BY date DESC, u.name`

	var stats []*RealmUserStat
	if err := db.db.Raw(sql, r.ID, start, stop).Scan(&stats).Error; err != nil {
		if IsNotFound(err) {
			return stats, nil
		}
		return nil, err
	}
	return stats, nil
}

// RenderWelcomeMessage message renders the realm's welcome message.
func (r *Realm) RenderWelcomeMessage() string {
	msg := project.TrimSpace(r.WelcomeMessage)
	if msg == "" {
		return ""
	}

	raw := blackfriday.Run([]byte(msg))
	return string(bluemonday.UGCPolicy().SanitizeBytes(raw))
}

// QuotaKey returns the unique and consistent key to use for storing quota data
// for this realm, given the provided HMAC key.
func (r *Realm) QuotaKey(hmacKey []byte) (string, error) {
	dig, err := digest.HMACUint(r.ID, hmacKey)
	if err != nil {
		return "", fmt.Errorf("failed to create realm quota key: %w", err)
	}
	return fmt.Sprintf("realm:quota:%s", dig), nil
}

// IncrementDailyActiveUsers increments the daily active users for the realm by
// the provided amount.
func (r *Realm) IncrementDailyActiveUsers(db *Database, now time.Time) error {
	date := timeutils.Midnight(now)

	sql := `
		INSERT INTO realm_stats (date, realm_id, daily_active_users)
			VALUES ($1, $2, 1)
		ON CONFLICT (date, realm_id) DO UPDATE
			SET daily_active_users = realm_stats.daily_active_users + 1
	`

	if err := db.db.Exec(sql, date, r.ID).Error; err != nil {
		return fmt.Errorf("failed to increment daily active users for realm %d: %w", r.ID, err)
	}
	return nil
}

// ToCIDRList converts the newline-separated and/or comma-separated CIDR list
// into an array of strings.
func ToCIDRList(s string) ([]string, error) {
	var cidrs []string
	for _, line := range strings.Split(s, "\n") {
		for _, v := range strings.Split(line, ",") {
			v = project.TrimSpace(v)

			// Ignore blanks
			if v == "" {
				continue
			}

			// If there's no /, assume the most specific. This is intentionally
			// rudimentary.
			if !strings.Contains(v, "/") {
				if strings.Contains(v, ":") {
					v = fmt.Sprintf("%s/128", v)
				} else {
					v = fmt.Sprintf("%s/32", v)
				}
			}

			// Basic sanity checking.
			if _, _, err := net.ParseCIDR(v); err != nil {
				return nil, err
			}

			cidrs = append(cidrs, v)
		}
	}

	sort.Strings(cidrs)
	return cidrs, nil
}<|MERGE_RESOLUTION|>--- conflicted
+++ resolved
@@ -364,7 +364,6 @@
 		r.AddError("longCodeDuration", "must be no more than 24 hours")
 	}
 
-<<<<<<< HEAD
 	r.validateSMSTemplate(r.SMSTextTemplate)
 	if r.SMSTextAlternateTemplates != nil {
 		for l, t := range r.SMSTextAlternateTemplates {
@@ -373,30 +372,9 @@
 				continue
 			}
 			r.validateSMSTemplate(*t)
-=======
-	if r.EnableENExpress {
-		if !strings.Contains(r.SMSTextTemplate, SMSENExpressLink) {
-			r.AddError("SMSTextTemplate", fmt.Sprintf("must contain %q", SMSENExpressLink))
-		}
-		if strings.Contains(r.SMSTextTemplate, SMSRegion) {
-			r.AddError("SMSTextTemplate", fmt.Sprintf("cannot contain %q - this is automatically included in %q", SMSRegion, SMSENExpressLink))
-		}
-		if strings.Contains(r.SMSTextTemplate, SMSLongCode) {
-			r.AddError("SMSTextTemplate", fmt.Sprintf("cannot contain %q - the long code is automatically included in %q", SMSLongCode, SMSENExpressLink))
-		}
-
-	} else {
-		// Check that we have exactly one of [code] or [longcode] as template substitutions.
-		if c, lc := strings.Contains(r.SMSTextTemplate, SMSCode), strings.Contains(r.SMSTextTemplate, SMSLongCode); !(c || lc) || (c && lc) {
-			r.AddError("SMSTextTemplate", fmt.Sprintf("must contain exactly one of %q or %q", SMSCode, SMSLongCode))
->>>>>>> a3f6f6a4
-		}
-	}
-
-	// Check template length.
-	if l := len(r.SMSTextTemplate); l > SMSTemplateMaxLength {
-		r.AddError("SMSTextTemplate", fmt.Sprintf("must be %v characters or less, current message is %v characters long", SMSTemplateMaxLength, l))
-	}
+		}
+	}
+
 	// Check expansion length based on settings.
 	fakeCode := fmt.Sprintf(fmt.Sprintf("\\%0%d\\%d", r.CodeLength), 0)
 	fakeLongCode := fmt.Sprintf(fmt.Sprintf("\\%0%d\\%d", r.LongCodeLength), 0)
@@ -459,20 +437,20 @@
 		if strings.Contains(t, SMSRegion) {
 			r.AddError("SMSTextTemplate", fmt.Sprintf("cannot contain %q - this is automatically included in %q", SMSRegion, SMSENExpressLink))
 		}
-		if strings.Contains(t, SMSCode) {
-			r.AddError("SMSTextTemplate", fmt.Sprintf("cannot contain %q - the long code is automatically included in %q", SMSCode, SMSENExpressLink))
-		}
-		if strings.Contains(t, SMSExpires) {
-			r.AddError("SMSTextTemplate", fmt.Sprintf("cannot contain %q - only the %q is allowed for expiration", SMSExpires, SMSLongExpires))
-		}
 		if strings.Contains(t, SMSLongCode) {
 			r.AddError("SMSTextTemplate", fmt.Sprintf("cannot contain %q - the long code is automatically included in %q", SMSLongCode, SMSENExpressLink))
 		}
+
 	} else {
 		// Check that we have exactly one of [code] or [longcode] as template substitutions.
-		if c, lc := strings.Contains(t, "[code]"), strings.Contains(t, "[longcode]"); !(c || lc) || (c && lc) {
-			r.AddError("SMSTextTemplate", "must contain exactly one of [code] or [longcode]")
-		}
+		if c, lc := strings.Contains(t, SMSCode), strings.Contains(t, SMSLongCode); !(c || lc) || (c && lc) {
+			r.AddError("SMSTextTemplate", fmt.Sprintf("must contain exactly one of %q or %q", SMSCode, SMSLongCode))
+		}
+	}
+
+	// Check template length.
+	if l := len(t); l > SMSTemplateMaxLength {
+		r.AddError("SMSTextTemplate", fmt.Sprintf("must be %v characters or less, current message is %v characters long", SMSTemplateMaxLength, l))
 	}
 }
 
