// Copyright 2020 Google LLC
//
// Licensed under the Apache License, Version 2.0 (the "License");
// you may not use this file except in compliance with the License.
// You may obtain a copy of the License at
//
//      http://www.apache.org/licenses/LICENSE-2.0
//
// Unless required by applicable law or agreed to in writing, software
// distributed under the License is distributed on an "AS IS" BASIS,
// WITHOUT WARRANTIES OR CONDITIONS OF ANY KIND, either express or implied.
// See the License for the specific language governing permissions and
// limitations under the License.

package database

import (
	"context"
	"errors"
	"fmt"
	"math"
	"strings"
	"time"

	"github.com/google/exposure-notifications-verification-server/pkg/sms"

	"github.com/jinzhu/gorm"
)

// TestType is a test type in the database.
type TestType int16

var (
	ErrNoSigningKeyManagement = errors.New("no signing key management")
)

const (
	_ TestType = 1 << iota
	TestTypeConfirmed
	TestTypeLikely
	TestTypeNegative
)

const (
	maxCodeDuration     = time.Hour
	maxLongCodeDuration = 24 * time.Hour

	SMSRegion        = "[region]"
	SMSCode          = "[code]"
	SMSExpires       = "[expires]"
	SMSLongCode      = "[longcode]"
	SMSLongExpires   = "[longexpires]"
	SMSENExpressLink = "[enslink]"
)

// AuthRequirement represents authentication requirements for the realm
type AuthRequirement int16

const (
	// MFAOptionalPrompt will prompt users for MFA on login.
	MFAOptionalPrompt = iota
	// MFARequired will not allow users to proceed without MFA on their account.
	MFARequired
	// MFAOptional will not prompt users to enable MFA.
	MFAOptional
	// MaxPageSize is the maximum allowed page size for a list query.
	MaxPageSize = 1000
)

// Realm represents a tenant in the system. Typically this corresponds to a
// geography or a public health authority scope.
// This is used to manage user logins.
type Realm struct {
	gorm.Model
	Errorable

	// Name is the name of the realm.
	Name string `gorm:"type:varchar(200);unique_index"`

	// Code configuration
	RegionCode       string          `gorm:"type:varchar(10); not null; default: ''"`
	CodeLength       uint            `gorm:"type:smallint; not null; default: 8"`
	CodeDuration     DurationSeconds `gorm:"type:bigint; not null; default: 900"` // default 15m (in seconds)
	LongCodeLength   uint            `gorm:"type:smallint; not null; default: 16"`
	LongCodeDuration DurationSeconds `gorm:"type:bigint; not null; default: 86400"` // default 24h
	// SMS Content
	SMSTextTemplate string `gorm:"type:varchar(400); not null; default: 'This is your Exposure Notifications Verification code: ens://v?r=[region]&c=[longcode] Expires in [longexpires] hours'"`

	// MFAMode represents the mode for Multi-Factor-Authorization requirements for the realm.
	MFAMode AuthRequirement `gorm:"type:smallint; not null; default: 0"`

	// EmailVerifiedMode represents the mode for email verification requirements for the realm.
	EmailVerifiedMode AuthRequirement `gorm:"type:smallint; not null; default: 0"`

	// EmailVerifiedMode represents the mode for email verification requirements for the realm.
	EmailVerifiedMode MFAMode `gorm:"type:smallint; not null; default: 0"`

	// AllowedTestTypes is the type of tests that this realm permits. The default
	// value is to allow all test types.
	AllowedTestTypes TestType `gorm:"type:smallint; not null; default: 14"`

	// RequireDate requires that verifications on this realm require a test or
	// symptom date (either). The default behavior is to not require a date.
	RequireDate bool `gorm:"type:boolean; not null; default:false"`

	// Signing Key Settings
	UseRealmCertificateKey bool            `gorm:"type:boolean; default: false"`
	CertificateIssuer      string          `gorm:"type:varchar(150); default: ''"`
	CertificateAudience    string          `gorm:"type:varchar(150); default: ''"`
	CertificateDuration    DurationSeconds `gorm:"type:bigint; default: 900"` // 15m

	// EN Express
	EnableENExpress bool `gorm:"type:boolean; default: false"`

	// AbusePreventionEnabled determines if abuse protection is enabled.
	AbusePreventionEnabled bool `gorm:"type:boolean; not null; default:false"`

	// AbusePreventionLimit is the configured daily limit for the realm. This value is populated
	// by the nightly aggregation job and is based on a statistical model from
	// historical code issuance data.
	AbusePreventionLimit uint `gorm:"type:integer; not null; default:10"`

	// AbusePreventionLimitFactor is the factor against the predicted model for the day which
	// determines the total number of codes that can be issued for the realm on
	// the day. For example, if the predicted value was 50 and this value was 1.5,
	// the realm could generate 75 codes today before triggering abuse prevention.
	// Similarly, if this value was 0.5, the realm could only generate 25 codes
	// before triggering abuse protections.
	AbusePreventionLimitFactor float32 `gorm:"type:numeric(6, 3); not null; default:1.0"`

	// These are here for gorm to setup the association. You should NOT call them
	// directly, ever. Use the ListUsers function instead. The have to be public
	// for reflection.
	RealmUsers  []*User `gorm:"many2many:user_realms; PRELOAD:false; SAVE_ASSOCIATIONS:false; ASSOCIATION_AUTOUPDATE:false, ASSOCIATION_SAVE_REFERENCE:false"`
	RealmAdmins []*User `gorm:"many2many:admin_realms; PRELOAD:false; SAVE_ASSOCIATIONS:false; ASSOCIATION_AUTOUPDATE:false, ASSOCIATION_SAVE_REFERENCE:false"`

	// Relations to items that belong to a realm.
	Codes  []*VerificationCode `gorm:"PRELOAD:false; SAVE_ASSOCIATIONS:false; ASSOCIATION_AUTOUPDATE:false, ASSOCIATION_SAVE_REFERENCE:false"`
	Tokens []*Token            `gorm:"PRELOAD:false; SAVE_ASSOCIATIONS:false; ASSOCIATION_AUTOUPDATE:false, ASSOCIATION_SAVE_REFERENCE:false"`
}

func (mode *AuthRequirement) String() string {
	switch *mode {
	case MFAOptionalPrompt:
		return "prompt"
	case MFARequired:
		return "required"
	case MFAOptional:
		return "optional"
	}
	return ""
}

// NewRealmWithDefaults initializes a new Realm with the default settings populated,
// and the provided name. It does NOT save the Realm to the database.
func NewRealmWithDefaults(name string) *Realm {
	return &Realm{
		Name:                name,
		CodeLength:          8,
		CodeDuration:        FromDuration(15 * time.Minute),
		LongCodeLength:      16,
		LongCodeDuration:    FromDuration(24 * time.Hour),
		SMSTextTemplate:     "This is your Exposure Notifications Verification code: ens://v?r=[region]&c=[longcode] Expires in [longexpires] hours",
		AllowedTestTypes:    14,
		CertificateDuration: FromDuration(15 * time.Minute),
	}
}

func (r *Realm) CanUpgradeToRealmSigningKeys() bool {
	return r.CertificateIssuer != "" && r.CertificateAudience != ""
}

func (r *Realm) SigningKeyID() string {
	return fmt.Sprintf("realm-%d", r.ID)
}

<<<<<<< HEAD
func (r *Realm) MFAModeString() string {
	return r.MFAMode.modeString()
}

func (r *Realm) EmailVerifiedString() string {
	return r.MFAMode.modeString()
}

func (mode *MFAMode) modeString() string {
	switch *mode {
	case MFAOptionalPrompt:
		return "prompt"
	case MFARequired:
		return "required"
	case MFAOptional:
		return "optional"
	}
	return ""
}

=======
>>>>>>> 5347d798
// BeforeSave runs validations. If there are errors, the save fails.
func (r *Realm) BeforeSave(tx *gorm.DB) error {
	r.Name = strings.TrimSpace(r.Name)
	if r.Name == "" {
		r.AddError("name", "cannot be blank")
	}

	r.RegionCode = strings.ToUpper(strings.TrimSpace(r.RegionCode))

	if len(r.RegionCode) > 10 {
		r.AddError("regionCode", "cannot be more than 10 characters")
	}

	if r.EnableENExpress {
		if r.RegionCode == "" {
			r.AddError("regionCode", "cannot be blank when using EN Express")
		} else {
			parts := strings.Split(r.RegionCode, "-")
			if len(parts) != 2 {
				r.AddError("regionCode", "must be formated like 'region-subregion', 2 characters dash 2 or 3 characters")
			} else {
				if len(parts[0]) != 2 {
					r.AddError("regionCode", "first part must be exactly 2 characters in length")
				}
				if l := len(parts[1]); !(l == 2 || l == 3) {
					r.AddError("regionCode", "second part must be exactly 2 or 3 characters in length")
				}
			}
		}
	}

	if r.CodeLength < 6 {
		r.AddError("codeLength", "must be at least 6")
	}
	if r.CodeDuration.Duration > maxCodeDuration {
		r.AddError("codeDuration", "must be no more than 1 hour")
	}

	if r.LongCodeLength < 12 {
		r.AddError("longCodeLength", "must be at least 12")
	}
	if r.LongCodeDuration.Duration > maxLongCodeDuration {
		r.AddError("longCodeDuration", "must be no more than 24 hours")
	}

	if r.EnableENExpress {
		if !strings.Contains(r.SMSTextTemplate, SMSENExpressLink) {
			r.AddError("SMSTextTemplate", fmt.Sprintf("must contain %q", SMSENExpressLink))
		}
		if strings.Contains(r.SMSTextTemplate, SMSRegion) {
			r.AddError("SMSTextTemplate", fmt.Sprintf("cannot contain %q - this is automatically included in %q", SMSRegion, SMSENExpressLink))
		}
		if strings.Contains(r.SMSTextTemplate, SMSCode) {
			r.AddError("SMSTextTemplate", fmt.Sprintf("cannot contain %q - the long code is automatically included in %q", SMSCode, SMSENExpressLink))
		}
		if strings.Contains(r.SMSTextTemplate, SMSExpires) {
			r.AddError("SMSTextTemplate", fmt.Sprintf("cannot contain %q - only the %q is allwoed for expiration", SMSExpires, SMSLongExpires))
		}
		if strings.Contains(r.SMSTextTemplate, SMSLongCode) {
			r.AddError("SMSTextTemplate", fmt.Sprintf("cannot contain %q - the long code is automatically included in %q", SMSLongCode, SMSENExpressLink))
		}

	} else {
		// Check that we have exactly one of [code] or [longcode] as template substitutions.
		if c, lc := strings.Contains(r.SMSTextTemplate, "[code]"), strings.Contains(r.SMSTextTemplate, "[longcode]"); !(c || lc) || (c && lc) {
			r.AddError("SMSTextTemplate", "must contain exactly one of [code] or [longcode]")
		}
	}

	if r.UseRealmCertificateKey {
		if r.CertificateIssuer == "" {
			r.AddError("certificateIssuer", "cannot be blank")
		}
		if r.CertificateAudience == "" {
			r.AddError("certificateAudience", "cannot be blank")
		}
	}

	if r.CertificateDuration.AsString != "" {
		if err := r.CertificateDuration.Update(); err != nil {
			r.AddError("certificateDuration", "invalid certificate duration")
		}
	}

	if len(r.Errors()) > 0 {
		return fmt.Errorf("validation failed")
	}
	return nil
}

// GetCodeDurationMinutes is a helper for the HTML rendering to get a round
// minutes value.
func (r *Realm) GetCodeDurationMinutes() int {
	return int(r.CodeDuration.Duration.Minutes())
}

// GetLongCodeDurationHours is a helper for the HTML rendering to get a round
// hours value.
func (r *Realm) GetLongCodeDurationHours() int {
	return int(r.LongCodeDuration.Duration.Hours())
}

// BuildSMSText replaces certain strings with the right values.
func (r *Realm) BuildSMSText(code, longCode string) string {
	text := r.SMSTextTemplate

	text = strings.ReplaceAll(text, SMSENExpressLink, fmt.Sprintf("ens://v?r=%s&c=%s", SMSRegion, SMSLongCode))
	text = strings.ReplaceAll(text, SMSRegion, r.RegionCode)
	text = strings.ReplaceAll(text, SMSCode, code)
	text = strings.ReplaceAll(text, SMSExpires, fmt.Sprintf("%d", r.GetCodeDurationMinutes()))
	text = strings.ReplaceAll(text, SMSLongCode, longCode)
	text = strings.ReplaceAll(text, SMSLongExpires, fmt.Sprintf("%d", r.GetLongCodeDurationHours()))

	return text
}

// SMSConfig returns the SMS configuration for this realm, if one exists.
func (r *Realm) SMSConfig(db *Database) (*SMSConfig, error) {
	var smsConfig SMSConfig
	if err := db.db.
		Model(r).
		Related(&smsConfig, "SMSConfig").
		Error; err != nil {
		return nil, err
	}
	return &smsConfig, nil
}

// HasSMSConfig returns true if the realm has an SMS config, false otherwise.
// This does not perform the KMS encryption/decryption, so it's more efficient
// that loading the full SMS config.
func (r *Realm) HasSMSConfig(db *Database) (bool, error) {
	var smsConfig SMSConfig
	if err := db.db.
		Select("id").
		Model(r).
		Related(&smsConfig, "SMSConfig").
		Error; err != nil {
		if IsNotFound(err) {
			return false, nil
		}
		return false, err
	}
	return true, nil
}

// SMSProvider returns the SMS provider for the realm. If no sms configuration
// exists, it returns nil. If any errors occur creating the provider, they are
// returned.
func (r *Realm) SMSProvider(db *Database) (sms.Provider, error) {
	smsConfig, err := r.SMSConfig(db)
	if err != nil {
		if IsNotFound(err) {
			return nil, nil
		}
		return nil, err
	}

	ctx := context.Background()
	provider, err := sms.ProviderFor(ctx, &sms.Config{
		ProviderType:     smsConfig.ProviderType,
		TwilioAccountSid: smsConfig.TwilioAccountSid,
		TwilioAuthToken:  smsConfig.TwilioAuthToken,
		TwilioFromNumber: smsConfig.TwilioFromNumber,
	})
	if err != nil {
		return nil, err
	}
	return provider, nil
}

// AbusePreventionEffectiveLimit returns the effective limit, multiplying the limit by the
// limit factor and rounding up.
func (r *Realm) AbusePreventionEffectiveLimit() uint {
	// Only maintain 3 digits of precision, since that's all we do in the
	// database.
	factor := math.Floor(float64(r.AbusePreventionLimitFactor)*100) / 100
	return uint(math.Ceil(float64(r.AbusePreventionLimit) * float64(factor)))
}

// AbusePreventionEnabledRealmIDs returns the list of realm IDs that have abuse
// prevention enabled.
func (db *Database) AbusePreventionEnabledRealmIDs() ([]uint64, error) {
	var ids []uint64
	if err := db.db.
		Model(&Realm{}).
		Where("abuse_prevention_enabled IS true").
		Pluck("id", &ids).
		Error; err != nil {
		return nil, err
	}
	return ids, nil
}

// GetCurrentSigningKey returns the currently active signing key, the one marked
// active in the database. If there is more than one active, the most recently
// created one wins. Should not occur due to transactional update.
func (r *Realm) GetCurrentSigningKey(db *Database) (*SigningKey, error) {
	var signingKey SigningKey
	if err := db.db.
		Where("realm_id = ?", r.ID).
		Where("active = ?", true).
		Order("signing_keys.created_at DESC").
		First(&signingKey).
		Error; err != nil {
		if IsNotFound(err) {
			return nil, nil
		}
		return nil, fmt.Errorf("unable to find signing key: %w", err)
	}
	return &signingKey, nil
}

// SetActiveSigningKey sets a specific signing key to active=true for the realm,
// and transactionally sets all other signing keys to inactive. It accepts the
// database primary key ID but returns the KID of the now-active key.
func (r *Realm) SetActiveSigningKey(db *Database, id uint) (string, error) {
	var signingKey SigningKey

	if err := db.db.Transaction(func(tx *gorm.DB) error {
		// Find the key that should be active - do this first to ensure that the
		// provided PK id is actually valid.
		if err := tx.
			Set("gorm:query_option", "FOR UPDATE").
			Table("signing_keys").
			Where("id = ?", id).
			Where("realm_id = ?", r.ID).
			First(&signingKey).
			Error; err != nil {
			if IsNotFound(err) {
				return fmt.Errorf("key to activate does not exist")
			}
			return fmt.Errorf("failed to find newly active key: %w", err)
		}

		// Mark all other keys as inactive.
		if err := tx.
			Table("signing_keys").
			Where("realm_id = ?", r.ID).
			Where("id != ?", id).
			Update("active", false).
			Error; err != nil {
			return fmt.Errorf("failed to mark existing keys as inactive: %w", err)
		}

		// Mark the active key as active.
		signingKey.Active = true
		if err := tx.Save(&signingKey).Error; err != nil {
			return fmt.Errorf("failed to mark new key as active: %w", err)
		}
		return nil
	}); err != nil {
		return "", err
	}

	return signingKey.GetKID(), nil
}

// ListSigningKeys returns the non-deleted signing keys for a realm
// ordered by created_at desc.
func (r *Realm) ListSigningKeys(db *Database) ([]*SigningKey, error) {
	var keys []*SigningKey
	if err := db.db.
		Model(r).
		Order("signing_keys.created_at DESC").
		Related(&keys).
		Error; err != nil {
		if IsNotFound(err) {
			return keys, nil
		}
		return nil, err
	}
	return keys, nil
}

// ListAuthorizedApps gets all the authorized apps for the realm.
func (r *Realm) ListAuthorizedApps(db *Database) ([]*AuthorizedApp, error) {
	var authApps []*AuthorizedApp
	if err := db.db.
		Unscoped().
		Model(r).
		Order("authorized_apps.deleted_at DESC, LOWER(authorized_apps.name)").
		Related(&authApps).
		Error; err != nil {
		if IsNotFound(err) {
			return nil, nil
		}
		return nil, err
	}
	return authApps, nil
}

// FindAuthorizedApp finds the authorized app by the given id associated to the
// realm.
func (r *Realm) FindAuthorizedApp(db *Database, id interface{}) (*AuthorizedApp, error) {
	var app AuthorizedApp
	if err := db.db.
		Unscoped().
		Model(AuthorizedApp{}).
		Order("LOWER(name)").
		Where("id = ? AND realm_id = ?", id, r.ID).
		First(&app).
		Error; err != nil {
		return nil, err
	}
	return &app, nil
}

// CountUsers returns the count users on this realm.
func (r *Realm) CountUsers(db *Database) (int, error) {
	var count int
	if err := db.db.
		Model(&User{}).
		Joins("INNER JOIN user_realms ON user_realms.user_id = users.id and realm_id = ?", r.ID).
		Count(&count).
		Error; err != nil {
		return 0, err
	}
	return count, nil
}

// ListUsers returns the list of users on this realm.
func (r *Realm) ListUsers(db *Database, offset, limit int) ([]*User, error) {
	if limit > MaxPageSize {
		limit = MaxPageSize
	}

	var users []*User
	if err := db.db.
		Offset(offset).Limit(limit).
		Model(r).
		Order("LOWER(name)").
		Related(&users, "RealmUsers").
		Error; err != nil {
		return nil, err
	}
	return users, nil
}

// FindUser finds the given user in the realm by ID.
func (r *Realm) FindUser(db *Database, id interface{}) (*User, error) {
	var user User
	if err := db.db.
		Table("users").
		Joins("INNER JOIN user_realms ON user_id = ? AND realm_id = ?", id, r.ID).
		Find(&user, "users.id = ?", id).
		Error; err != nil {
		return nil, err
	}
	return &user, nil
}

// ValidTestType returns true if the given test type string is valid for this
// realm, false otherwise.
func (r *Realm) ValidTestType(typ string) bool {
	switch strings.TrimSpace(strings.ToLower(typ)) {
	case "confirmed":
		return r.AllowedTestTypes&TestTypeConfirmed != 0
	case "likely":
		return r.AllowedTestTypes&TestTypeLikely != 0
	case "negative":
		return r.AllowedTestTypes&TestTypeNegative != 0
	default:
		return false
	}
}

func (db *Database) CreateRealm(name string) (*Realm, error) {
	realm := NewRealmWithDefaults(name)

	if err := db.db.Create(realm).Error; err != nil {
		return nil, fmt.Errorf("unable to save realm: %w", err)
	}
	return realm, nil
}

func (db *Database) FindRealmByName(name string) (*Realm, error) {
	var realm Realm

	if err := db.db.Where("name = ?", name).First(&realm).Error; err != nil {
		return nil, err
	}
	return &realm, nil
}

func (db *Database) FindRealm(id interface{}) (*Realm, error) {
	var realm Realm
	if err := db.db.
		Where("id = ?", id).
		First(&realm).
		Error; err != nil {
		return nil, err
	}
	return &realm, nil
}

func (db *Database) GetRealms() ([]*Realm, error) {
	var realms []*Realm
	if err := db.db.Find(&realms).Error; err != nil {
		return nil, err
	}
	return realms, nil
}

func (db *Database) SaveRealm(r *Realm) error {
	return db.db.Save(r).Error
}

// CreateSigningKeyVersion creates a new signing key version on the key manager
// and saves a reference to the new key version in the database. If creating the
// key in the key manager fails, the database is not updated. However, if
// updating the signing key in the database fails, the key is NOT deleted from
// the key manager.
func (r *Realm) CreateSigningKeyVersion(ctx context.Context, db *Database) (string, error) {
	manager := db.signingKeyManager
	if manager == nil {
		return "", ErrNoSigningKeyManager
	}

	parent := db.config.CertificateSigningKeyRing
	if parent == "" {
		return "", fmt.Errorf("missing CERTIFICATE_SIGNING_KEYRING")
	}

	name := r.SigningKeyID()
	if name == "" {
		return "", fmt.Errorf("missing key name")
	}

	// Create the parent key - this interface does not return an error if the key
	// already exists, so this is safe to run each time.
	keyName, err := manager.CreateSigningKey(ctx, parent, name)
	if err != nil {
		return "", fmt.Errorf("failed to create signing key: %w", err)
	}

	// Create a new key version. This returns the full version name.
	version, err := manager.CreateKeyVersion(ctx, keyName)
	if err != nil {
		return "", fmt.Errorf("failed to create signing key version: %w", err)
	}

	// Drop a log message for debugging.
	db.logger.Debugw("provisioned new signing key for realm",
		"realm_id", r.ID,
		"key_id", version)

	// Save the reference to the key in the database. This is done in a
	// transaction to avoid a race where keys are being created simultaneously and
	// both are set to active.
	var signingKey SigningKey
	if err := db.db.Transaction(func(tx *gorm.DB) error {
		// Look and see if there are existing signing keys for this realm. We do
		// this to determine if the new key should be set to "active" automatically
		// or if the user needs to take manual action to move the pointer.
		var count int64
		if err := tx.
			Table("signing_keys").
			Where("realm_id = ?", r.ID).
			Count(&count).
			Error; err != nil {
			if !IsNotFound(err) {
				return fmt.Errorf("failed to check for existing keys: %w", err)
			}
		}

		// Create the new key.
		signingKey.RealmID = r.ID
		signingKey.KeyID = version
		signingKey.Active = (count == 0)

		// Save the key.
		if err := tx.Save(&signingKey).Error; err != nil {
			return fmt.Errorf("failed to save reference to signing key: %w", err)
		}
		return nil
	}); err != nil {
		return "", err
	}

	return signingKey.GetKID(), nil
}

// DestroySigningKeyVersion destroys the given key version in both the database
// and the key manager. ID is the primary key ID from the database. If the id
// does not exist, it does nothing.
func (r *Realm) DestroySigningKeyVersion(ctx context.Context, db *Database, id interface{}) error {
	manager := db.signingKeyManager
	if manager == nil {
		return ErrNoSigningKeyManager
	}

	if err := db.db.Transaction(func(tx *gorm.DB) error {
		// Load the signing key to ensure it actually exists.
		var signingKey SigningKey
		if err := tx.
			Set("gorm:query_option", "FOR UPDATE").
			Table("signing_keys").
			Where("id = ?", id).
			Where("realm_id = ?", r.ID).
			First(&signingKey).
			Error; err != nil {
			if IsNotFound(err) {
				return nil
			}
			return fmt.Errorf("failed to load signing key: %w", err)
		}

		if signingKey.Active {
			return fmt.Errorf("cannot destroy active signing key")
		}

		// Delete the signing key from the key manager - we want to do this in the
		// transaction so, if it fails, we can rollback and try again.
		if err := manager.DestroyKeyVersion(ctx, signingKey.KeyID); err != nil {
			return fmt.Errorf("failed to destroy signing key in key manager: %w", err)
		}

		// Successfully deleted from the key manager, now remove the record.
		if err := tx.Delete(&signingKey).Error; err != nil {
			return fmt.Errorf("successfully destroyed signing key in key manager, "+
				"but failed to delete signing key from database: %w", err)
		}

		return nil
	}); err != nil {
		return fmt.Errorf("failed to destroy signing key version: %w", err)
	}

	return nil
}

// Stats returns the usage statistics for this realm. If no stats exist,
// returns an empty array.
func (r *Realm) Stats(db *Database, start, stop time.Time) ([]*RealmStats, error) {
	var stats []*RealmStats

	start = start.Truncate(24 * time.Hour)
	stop = stop.Truncate(24 * time.Hour)

	if err := db.db.
		Model(&RealmStats{}).
		Where("realm_id = ?", r.ID).
		Where("(date >= ? AND date <= ?)", start, stop).
		Order("date ASC").
		Find(&stats).
		Error; err != nil {
		if IsNotFound(err) {
			return stats, nil
		}
		return nil, err
	}

	return stats, nil
}<|MERGE_RESOLUTION|>--- conflicted
+++ resolved
@@ -174,29 +174,6 @@
 	return fmt.Sprintf("realm-%d", r.ID)
 }
 
-<<<<<<< HEAD
-func (r *Realm) MFAModeString() string {
-	return r.MFAMode.modeString()
-}
-
-func (r *Realm) EmailVerifiedString() string {
-	return r.MFAMode.modeString()
-}
-
-func (mode *MFAMode) modeString() string {
-	switch *mode {
-	case MFAOptionalPrompt:
-		return "prompt"
-	case MFARequired:
-		return "required"
-	case MFAOptional:
-		return "optional"
-	}
-	return ""
-}
-
-=======
->>>>>>> 5347d798
 // BeforeSave runs validations. If there are errors, the save fails.
 func (r *Realm) BeforeSave(tx *gorm.DB) error {
 	r.Name = strings.TrimSpace(r.Name)
