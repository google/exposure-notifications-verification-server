// Copyright 2020 Google LLC
//
// Licensed under the Apache License, Version 2.0 (the "License");
// you may not use this file except in compliance with the License.
// You may obtain a copy of the License at
//
//      http://www.apache.org/licenses/LICENSE-2.0
//
// Unless required by applicable law or agreed to in writing, software
// distributed under the License is distributed on an "AS IS" BASIS,
// WITHOUT WARRANTIES OR CONDITIONS OF ANY KIND, either express or implied.
// See the License for the specific language governing permissions and
// limitations under the License.

package database

import (
	"context"
	"os"
	"path/filepath"
	"strings"
	"testing"
	"time"

	"github.com/google/exposure-notifications-server/pkg/timeutils"
	"github.com/google/exposure-notifications-verification-server/internal/project"
)

func TestSMS(t *testing.T) {
	t.Parallel()

	realm := NewRealmWithDefaults("test")
	realm.SMSTextTemplate = "This is your Exposure Notifications Verification code: [enslink] Expires in [longexpires] hours"
	realm.RegionCode = "US-WA"

	got := realm.BuildSMSText("12345678", "abcdefgh12345678", "en.express")
	want := "This is your Exposure Notifications Verification code: https://us-wa.en.express/v?c=abcdefgh12345678 Expires in 24 hours"
	if got != want {
		t.Errorf("SMS text wrong, want: %q got %q", want, got)
	}

	realm.SMSTextTemplate = "State of Wonder, COVID-19 Exposure Verification code [code]. Expires in [expires] minutes. Act now!"
	got = realm.BuildSMSText("654321", "asdflkjasdlkfjl", "")
	want = "State of Wonder, COVID-19 Exposure Verification code 654321. Expires in 15 minutes. Act now!"
	if got != want {
		t.Errorf("SMS text wrong, want: %q got %q", want, got)
	}
}

<<<<<<< HEAD
func TestRealm_SMSTemplateValidation(t *testing.T) {
	t.Parallel()

	db, _ := testDatabaseInstance.NewDatabase(t, nil)
	valid := "State of Wonder, COVID-19 Exposure Verification code [code]. Expires in [expires] minutes. Act now!"
	invalid := "No expansions. Should fail."
	label := "alternate label"

	realm := NewRealmWithDefaults("test")
	if err := db.SaveRealm(realm, SystemTest); err != nil {
		t.Fatalf("error saving realm: %v", err)
	}

	realm.SMSTextTemplate = invalid
	if err := db.SaveRealm(realm, SystemTest); err == nil {
		t.Fatal("expected invalid: sms template, must contain [code] or [longcode]")
	}

	realm.errors = make(map[string][]string)
	realm.SMSTextTemplate = valid
	if err := db.SaveRealm(realm, SystemTest); err != nil {
		t.Fatalf("error saving realm: %v", err)
	}

	realm.errors = make(map[string][]string)
	realm.SMSTextAlternateTemplates = map[string]*string{label: &invalid}

	if err := db.SaveRealm(realm, SystemTest); err == nil {
		t.Fatal("expected invalid: sms template, must contain [code] or [longcode]l")
	}

	realm.errors = make(map[string][]string)
	realm.SMSTextAlternateTemplates = map[string]*string{label: &valid}
	if err := db.SaveRealm(realm, SystemTest); err != nil {
		t.Fatalf("error saving realm: %v", err)
	}

	realm, err := db.FindRealm(realm.ID)
	if err != nil {
		t.Fatalf("error retrieving realm: %v", err)
	}
	if realm.SMSTextTemplate != valid {
		t.Fatalf("Template not set. got %s want %s.", realm.SMSTextTemplate, valid)
	}
	if *realm.SMSTextAlternateTemplates[label] != valid {
		t.Fatalf("Alternate template not set. got %s want %s.", *realm.SMSTextAlternateTemplates[label], valid)
=======
func TestValidation(t *testing.T) {
	db, _ := testDatabaseInstance.NewDatabase(t, nil)
	os.Setenv("ENX_REDIRECT_DOMAIN", "https://en.express")

	cases := []struct {
		Name  string
		Input *Realm
		Error string
	}{
		{
			Name: "empty_name",
			Input: &Realm{
				Name: " ",
			},
			Error: "name cannot be blank",
		},
		{
			Name: "region_code_too_long",
			Input: &Realm{
				Name:       "foo",
				RegionCode: "USA-IS-A-OK",
			},
			Error: "regionCode cannot be more than 10 characters",
		},
		{
			Name: "enx_region_code_mismatch",
			Input: &Realm{
				Name:            "foo",
				RegionCode:      " ",
				EnableENExpress: true,
			},
			Error: "regionCode cannot be blank when using EN Express",
		},
		{
			Name: "rotation_warning_too_big",
			Input: &Realm{
				Name:                        "a",
				PasswordRotationPeriodDays:  42,
				PasswordRotationWarningDays: 43,
			},
			Error: "passwordWarn may not be longer than password rotation period",
		},
		{
			Name: "code_length_too_short",
			Input: &Realm{
				Name:       "a",
				CodeLength: 5,
			},
			Error: "codeLength must be at least 6",
		},
		{
			Name: "code_duration_too_long",
			Input: &Realm{
				Name:         "a",
				CodeLength:   6,
				CodeDuration: FromDuration(time.Hour + time.Minute),
			},
			Error: "codeDuration must be no more than 1 hour",
		},
		{
			Name: "long_code_length_too_short",
			Input: &Realm{
				Name:           "a",
				CodeLength:     6,
				LongCodeLength: 11,
			},
			Error: "longCodeLength must be at least 12",
		},
		{
			Name: "long_code_duration_too_long",
			Input: &Realm{
				Name:             "a",
				CodeLength:       6,
				LongCodeLength:   12,
				LongCodeDuration: FromDuration(24*time.Hour + time.Second),
			},
			Error: "longCodeDuration must be no more than 24 hours",
		},
		{
			Name: "missing_enx_link",
			Input: &Realm{
				Name:            "a",
				EnableENExpress: true,
				SMSTextTemplate: "call 1-800-555-1234",
			},
			Error: "SMSTextTemplate must contain \"[enslink]\"",
		},
		{
			Name: "enx_link_contains_region",
			Input: &Realm{
				Name:            "a",
				EnableENExpress: true,
				SMSTextTemplate: "[enslink] [region]",
			},
			Error: "SMSTextTemplate cannot contain \"[region]\" - this is automatically included in \"[enslink]\"",
		},
		{
			Name: "enx_link_contains_long_code",
			Input: &Realm{
				Name:            "a",
				EnableENExpress: true,
				SMSTextTemplate: "[enslink] [longcode]",
			},
			Error: "SMSTextTemplate cannot contain \"[longcode]\" - the long code is automatically included in \"[enslink]\"",
		},
		{
			Name: "link_missing_code",
			Input: &Realm{
				Name:            "a",
				EnableENExpress: false,
				SMSTextTemplate: "call me",
			},
			Error: "SMSTextTemplate must contain exactly one of \"[code]\" or \"[longcode]\"",
		},
		{
			Name: "link_both_codess",
			Input: &Realm{
				Name:            "a",
				EnableENExpress: false,
				SMSTextTemplate: "[code][longcode]",
			},
			Error: "SMSTextTemplate must contain exactly one of \"[code]\" or \"[longcode]\"",
		},
		{
			Name: "text_too_long",
			Input: &Realm{
				Name:            "a",
				EnableENExpress: false,
				SMSTextTemplate: `Lorem ipsum dolor sit amet, consectetur adipiscing elit. Phasellus nisi erat, sollicitudin eget malesuada vitae, lacinia eget justo. Nunc luctus tincidunt purus vel blandit. Suspendisse eget sapien elit. Vivamus scelerisque, quam vel vestibulum semper, tortor arcu ullamcorper lorem, efficitur imperdiet tellus arcu id lacus. Donec sit amet orci sed dolor interdum venenatis. Nam turpis lectus, pharetra sed lobortis id, aliquam ut neque. Quisque placerat arcu eu blandit finibus. Mauris eleifend nulla et orci vehicula mollis. Quisque ut ante id ante facilisis dignissim.

				Curabitur non massa urna. Phasellus sit amet nisi ut quam dapibus pretium eget in turpis. Phasellus et justo odio. In auctor, felis a tincidunt maximus, nunc erat vehicula ligula, ac posuere felis odio eget mauris. Nulla gravida.`,
			},
			Error: "SMSTextTemplate must be 800 characters or less, current message is 807 characters long",
		},
		{
			Name: "text_too_long",
			Input: &Realm{
				Name:            "a",
				EnableENExpress: false,
				SMSTextTemplate: strings.Repeat("[enslink]", 88),
			},
			Error: "SMSTextTemplate when expanded, the result message is too long (3168 characters). The max expanded message is 918 characters",
		},
	}

	for _, tc := range cases {
		t.Run(tc.Name, func(t *testing.T) {
			if err := db.SaveRealm(tc.Input, SystemTest); err == nil {
				t.Fatalf("expected error: %q got: nil", tc.Error)
			} else if !strings.Contains(err.Error(), tc.Error) {
				t.Fatalf("wrong error, want: %q got: %q", tc.Error, err.Error())
			}
		})
>>>>>>> a3f6f6a4
	}
}

func TestPerUserRealmStats(t *testing.T) {
	t.Parallel()

	db, _ := testDatabaseInstance.NewDatabase(t, nil)

	numDays := 7
	endDate := timeutils.Midnight(time.Now())
	startDate := timeutils.Midnight(endDate.Add(time.Duration(numDays) * -24 * time.Hour))

	// Create a new realm
	realm := NewRealmWithDefaults("test")
	if err := db.SaveRealm(realm, SystemTest); err != nil {
		t.Fatalf("error saving realm: %v", err)
	}

	// Create the users.
	users := []*User{}
	for userIdx, name := range []string{"Rocky", "Bullwinkle", "Boris", "Natasha"} {
		user := &User{
			Realms:      []*Realm{realm},
			Name:        name,
			Email:       name + "@gmail.com",
			SystemAdmin: false,
		}

		if err := db.SaveUser(user, SystemTest); err != nil {
			t.Fatalf("[%v] error creating user: %v", name, err)
		}
		users = append(users, user)

		// Add some stats per user.
		for i := 0; i < numDays; i++ {
			stat := &UserStat{
				RealmID:     realm.ID,
				UserID:      user.ID,
				Date:        startDate.Add(time.Duration(i) * 24 * time.Hour),
				CodesIssued: uint(10 + i + userIdx),
			}
			if err := db.SaveUserStat(stat); err != nil {
				t.Fatalf("error saving user stats %v", err)
			}
		}
	}

	if len(users) == 0 { // sanity check
		t.Error("len(users) = 0, expected ≠ 0")
	}

	stats, err := realm.UserStats(db, startDate, endDate)
	if err != nil {
		t.Fatalf("error getting stats: %v", err)
	}

	for i := 0; i < len(stats)-1; i++ {
		if stats[i].Date != stats[i+1].Date {
			if !stats[i].Date.After(stats[i+1].Date) {
				t.Errorf("[%d] dates should be in descending order: %v.After(%v)", i, stats[i].Date, stats[i+1].Date)
			}
		}
	}
}

func TestRealm_FindMobileApp(t *testing.T) {
	t.Parallel()

	t.Run("access_across_realms", func(t *testing.T) {
		t.Parallel()

		db, _ := testDatabaseInstance.NewDatabase(t, nil)

		realm1 := NewRealmWithDefaults("realm1")
		if err := db.SaveRealm(realm1, SystemTest); err != nil {
			t.Fatal(err)
		}

		realm2 := NewRealmWithDefaults("realm2")
		if err := db.SaveRealm(realm2, SystemTest); err != nil {
			t.Fatal(err)
		}

		app1 := &MobileApp{
			Name:    "app1",
			RealmID: realm1.ID,
			URL:     "https://example1.com",
			OS:      OSTypeIOS,
			AppID:   "app1",
		}
		if err := db.SaveMobileApp(app1, SystemTest); err != nil {
			t.Fatal(err)
		}

		app2 := &MobileApp{
			Name:    "app2",
			RealmID: realm1.ID,
			URL:     "https://example2.com",
			OS:      OSTypeIOS,
			AppID:   "app2",
		}
		if err := db.SaveMobileApp(app2, SystemTest); err != nil {
			t.Fatal(err)
		}

		// realm1 should be able to lookup app1
		{
			found, err := realm1.FindMobileApp(db, app1.ID)
			if err != nil {
				t.Fatal(err)
			}

			if got, want := found.ID, app1.ID; got != want {
				t.Errorf("expected %v to be %v", got, want)
			}
		}

		// realm2 should NOT be able to lookup app1
		{
			if _, err := realm2.FindMobileApp(db, app1.ID); err == nil {
				t.Fatal("expected error")
			}
		}
	})
}

func TestRealm_CreateSigningKeyVersion(t *testing.T) {
	t.Parallel()

	ctx := context.Background()
	db, _ := testDatabaseInstance.NewDatabase(t, nil)

	db.config.CertificateSigningKeyRing = filepath.Join(project.Root(), "local", "test", "realm")
	db.config.MaxCertificateSigningKeyVersions = 2

	realm1 := NewRealmWithDefaults("realm1")
	if err := db.SaveRealm(realm1, SystemTest); err != nil {
		t.Fatal(err)
	}

	// First creates ok
	if _, err := realm1.CreateSigningKeyVersion(ctx, db); err != nil {
		t.Fatal(err)
	}

	// Second creates ok
	if _, err := realm1.CreateSigningKeyVersion(ctx, db); err != nil {
		t.Fatal(err)
	}

	// Third fails over quota
	_, err := realm1.CreateSigningKeyVersion(ctx, db)
	if err == nil {
		t.Fatal("expected error")
	}
	if got, want := err.Error(), "too many available signing keys"; !strings.Contains(got, want) {
		t.Errorf("expected %q to contain %q", got, want)
	}

	// Delete one
	list, err := realm1.ListSigningKeys(db)
	if err != nil {
		t.Fatal(err)
	}
	if len(list) < 1 {
		t.Fatal("empty list")
	}
	if err := realm1.DestroySigningKeyVersion(ctx, db, list[0].ID); err != nil {
		t.Fatal(err)
	}

	// Third should succeed now
	if _, err := realm1.CreateSigningKeyVersion(ctx, db); err != nil {
		t.Fatal(err)
	}
}

func TestRealm_SMSConfig(t *testing.T) {
	t.Parallel()

	db, _ := testDatabaseInstance.NewDatabase(t, nil)

	realm := NewRealmWithDefaults("test")
	if err := db.SaveRealm(realm, SystemTest); err != nil {
		t.Fatalf("error saving realm: %v", err)
	}

	// Initial realm should have no config
	if _, err := realm.SMSConfig(db); err == nil {
		t.Fatalf("expected error")
	}

	// Create config
	if err := db.SaveSMSConfig(&SMSConfig{
		RealmID:          realm.ID,
		TwilioAccountSid: "sid",
		TwilioAuthToken:  "token",
		TwilioFromNumber: "111-111-1111",
	}); err != nil {
		t.Fatal(err)
	}

	{
		// Now the realm should have a config
		smsConfig, err := realm.SMSConfig(db)
		if err != nil {
			t.Fatal(err)
		}
		if got, want := smsConfig.TwilioAccountSid, "sid"; got != want {
			t.Errorf("expected %v to be %v", got, want)
		}
		if got, want := smsConfig.TwilioAuthToken, "token"; got != want {
			t.Errorf("expected %v to be %v", got, want)
		}
		if got, want := smsConfig.TwilioFromNumber, "111-111-1111"; got != want {
			t.Errorf("expected %v to be %v", got, want)
		}
	}

	// Create system config
	if err := db.SaveSMSConfig(&SMSConfig{
		TwilioAccountSid: "system-sid",
		TwilioAuthToken:  "system-token",
		IsSystem:         true,
	}); err != nil {
		t.Fatal(err)
	}

	// Create from number
	smsFromNumber := &SMSFromNumber{
		Label: "Default",
		Value: "222-222-2222",
	}
	if err := db.CreateOrUpdateSMSFromNumbers([]*SMSFromNumber{smsFromNumber}); err != nil {
		t.Fatal(err)
	}

	// Update to use system config
	realm.CanUseSystemSMSConfig = true
	realm.UseSystemSMSConfig = true
	realm.SMSFromNumberID = smsFromNumber.ID
	if err := db.SaveRealm(realm, SystemTest); err != nil {
		t.Fatal(err)
	}

	// The realm should use the system config.
	{
		smsConfig, err := realm.SMSConfig(db)
		if err != nil {
			t.Fatal(err)
		}
		if got, want := smsConfig.TwilioAccountSid, "system-sid"; got != want {
			t.Errorf("expected %v to be %v", got, want)
		}
		if got, want := smsConfig.TwilioAuthToken, "system-token"; got != want {
			t.Errorf("expected %v to be %v", got, want)
		}
		if got, want := smsConfig.TwilioFromNumber, "222-222-2222"; got != want {
			t.Errorf("expected %v to be %v", got, want)
		}
	}
}<|MERGE_RESOLUTION|>--- conflicted
+++ resolved
@@ -47,57 +47,11 @@
 	}
 }
 
-<<<<<<< HEAD
-func TestRealm_SMSTemplateValidation(t *testing.T) {
-	t.Parallel()
-
-	db, _ := testDatabaseInstance.NewDatabase(t, nil)
-	valid := "State of Wonder, COVID-19 Exposure Verification code [code]. Expires in [expires] minutes. Act now!"
-	invalid := "No expansions. Should fail."
-	label := "alternate label"
-
-	realm := NewRealmWithDefaults("test")
-	if err := db.SaveRealm(realm, SystemTest); err != nil {
-		t.Fatalf("error saving realm: %v", err)
-	}
-
-	realm.SMSTextTemplate = invalid
-	if err := db.SaveRealm(realm, SystemTest); err == nil {
-		t.Fatal("expected invalid: sms template, must contain [code] or [longcode]")
-	}
-
-	realm.errors = make(map[string][]string)
-	realm.SMSTextTemplate = valid
-	if err := db.SaveRealm(realm, SystemTest); err != nil {
-		t.Fatalf("error saving realm: %v", err)
-	}
-
-	realm.errors = make(map[string][]string)
-	realm.SMSTextAlternateTemplates = map[string]*string{label: &invalid}
-
-	if err := db.SaveRealm(realm, SystemTest); err == nil {
-		t.Fatal("expected invalid: sms template, must contain [code] or [longcode]l")
-	}
-
-	realm.errors = make(map[string][]string)
-	realm.SMSTextAlternateTemplates = map[string]*string{label: &valid}
-	if err := db.SaveRealm(realm, SystemTest); err != nil {
-		t.Fatalf("error saving realm: %v", err)
-	}
-
-	realm, err := db.FindRealm(realm.ID)
-	if err != nil {
-		t.Fatalf("error retrieving realm: %v", err)
-	}
-	if realm.SMSTextTemplate != valid {
-		t.Fatalf("Template not set. got %s want %s.", realm.SMSTextTemplate, valid)
-	}
-	if *realm.SMSTextAlternateTemplates[label] != valid {
-		t.Fatalf("Alternate template not set. got %s want %s.", *realm.SMSTextAlternateTemplates[label], valid)
-=======
 func TestValidation(t *testing.T) {
 	db, _ := testDatabaseInstance.NewDatabase(t, nil)
 	os.Setenv("ENX_REDIRECT_DOMAIN", "https://en.express")
+
+	valid := "State of Wonder, COVID-19 Exposure Verification code [code]. Expires in [expires] minutes. Act now!"
 
 	cases := []struct {
 		Name  string
@@ -238,17 +192,51 @@
 			},
 			Error: "SMSTextTemplate when expanded, the result message is too long (3168 characters). The max expanded message is 918 characters",
 		},
+		{
+			Name: "valid",
+			Input: &Realm{
+				Name:            "a",
+				CodeLength:      6,
+				LongCodeLength:  12,
+				EnableENExpress: false,
+				SMSTextTemplate: valid,
+			},
+		},
+		{
+			Name: "alternate_sms_template",
+			Input: &Realm{
+				Name:                      "a",
+				EnableENExpress:           false,
+				SMSTextTemplate:           valid,
+				SMSTextAlternateTemplates: map[string]*string{"alternate1": nil},
+			},
+			Error: "no template for label alternate1",
+		},
+		{
+			Name: "alternate_sms_template valid",
+			Input: &Realm{
+				Name:                      "a",
+				CodeLength:                6,
+				LongCodeLength:            12,
+				EnableENExpress:           false,
+				SMSTextTemplate:           valid,
+				SMSTextAlternateTemplates: map[string]*string{"alternate1": &valid},
+			},
+		},
 	}
 
 	for _, tc := range cases {
 		t.Run(tc.Name, func(t *testing.T) {
 			if err := db.SaveRealm(tc.Input, SystemTest); err == nil {
-				t.Fatalf("expected error: %q got: nil", tc.Error)
+				if tc.Error != "" {
+					t.Fatalf("expected error: %q got: nil", tc.Error)
+				}
+			} else if tc.Error == "" {
+				t.Fatalf("expected no error, got %q", err.Error())
 			} else if !strings.Contains(err.Error(), tc.Error) {
 				t.Fatalf("wrong error, want: %q got: %q", tc.Error, err.Error())
 			}
 		})
->>>>>>> a3f6f6a4
 	}
 }
 
