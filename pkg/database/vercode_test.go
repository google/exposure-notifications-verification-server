// Copyright 2020 Google LLC
//
// Licensed under the Apache License, Version 2.0 (the "License");
// you may not use this file except in compliance with the License.
// You may obtain a copy of the License at
//
//      http://www.apache.org/licenses/LICENSE-2.0
//
// Unless required by applicable law or agreed to in writing, software
// distributed under the License is distributed on an "AS IS" BASIS,
// WITHOUT WARRANTIES OR CONDITIONS OF ANY KIND, either express or implied.
// See the License for the specific language governing permissions and
// limitations under the License.

package database

import (
	"errors"
	"testing"
	"time"

	"github.com/jinzhu/gorm"
)

func TestVerificationCode_FindVerificationCode(t *testing.T) {
	t.Parallel()
	db := NewTestDatabase(t)

	uuid := "5148c75c-2bc5-4874-9d1c-f9185d0e1b8a"
	code := "12345678"
	longCode := "abcdefgh12345678"

	maxAge := time.Hour
	vc := &VerificationCode{
		UUID:          uuid,
		Code:          code,
		LongCode:      longCode,
		TestType:      "confirmed",
		ExpiresAt:     time.Now().Add(time.Hour),
		LongExpiresAt: time.Now().Add(2 * time.Hour),
	}

	if err := db.SaveVerificationCode(vc, maxAge); err != nil {
		t.Fatalf("error creating verification code: %v", err)
	}

	{
		// Find by raw code
		got, err := db.FindVerificationCode(code)
		if err != nil {
			t.Fatal(err)
		}
		if got, want := got.Code, code; got == want {
			t.Errorf("expected %#v to not be %#v (should be hmac)", got, want)
		}
	}

	{
		// Find by raw long code
		got, err := db.FindVerificationCode(longCode)
		if err != nil {
			t.Fatal(err)
		}
		if got, want := got.LongCode, longCode; got == want {
			t.Errorf("expected %#v to not be %#v (should be hmac)", got, want)
		}
	}

	vc.Claimed = true
	if err := db.SaveVerificationCode(vc, maxAge); err != nil {
		t.Fatal(err)
	}
}

func TestVerificationCode_FindVerificationCodeByUUID(t *testing.T) {
	t.Parallel()

	db := NewTestDatabase(t)

	vc := &VerificationCode{
		Code:          "123456",
		LongCode:      "defghijk329024",
		TestType:      "confirmed",
		ExpiresAt:     time.Now().Add(time.Hour),
		LongExpiresAt: time.Now().Add(2 * time.Hour),
	}

	if err := db.SaveVerificationCode(vc, time.Hour); err != nil {
		t.Fatal(err)
	}

	uuid := vc.UUID
	if uuid == "" {
		t.Fatal("expected uuid")
	}

	{
		got, err := db.FindVerificationCodeByUUID(uuid)
		if err != nil {
			t.Fatal(err)
		}
		if got, want := got.ID, vc.ID; got != want {
			t.Errorf("expected %#v to be %#v", got, want)
		}
	}
}

func TestVerificationCode_ExpireVerificationCode(t *testing.T) {
	t.Parallel()

	db := NewTestDatabase(t)

	vc := &VerificationCode{
		Code:          "123456",
		LongCode:      "defghijk329024",
		TestType:      "confirmed",
		ExpiresAt:     time.Now().Add(time.Hour),
		LongExpiresAt: time.Now().Add(2 * time.Hour),
	}

	if err := db.SaveVerificationCode(vc, time.Hour); err != nil {
		t.Fatal(err)
	}

	uuid := vc.UUID
	if uuid == "" {
		t.Fatal("expected uuid")
	}

	{
<<<<<<< HEAD
		db.ExpireCode(uuid)
		got, err := db.FindVerificationCodeByUUID(uuid)
=======
		got, err := db.ExpireCode(uuid)
>>>>>>> 2cda89fc
		if err != nil {
			t.Fatal(err)
		}
		if got, want := got.ID, vc.ID; got != want {
			t.Errorf("expected %#v to be %#v", got, want)
		}
		if got.ExpiresAt.After(time.Now()) {
			t.Errorf("expected expired, got %v", got.ExpiresAt)
		}
	}
<<<<<<< HEAD
=======

	if _, err := db.ExpireCode(uuid); err == nil {
		t.Errorf("Expected code already expired, got %v", err)
	}
>>>>>>> 2cda89fc
}

func TestVerCodeValidate(t *testing.T) {
	maxAge := time.Hour * 24 * 14
	oldTest := time.Now().Add(-1 * 20 * oneDay)
	cases := []struct {
		Name string
		Code VerificationCode
		Err  error
	}{
		{
			Name: "code_too_short",
			Code: VerificationCode{Code: "1"},
			Err:  ErrCodeTooShort,
		},
		{
			Name: "invalid_test_type",
			Code: VerificationCode{
				Code:     "123456",
				LongCode: "123456",
				TestType: "self-reported",
			},
			Err: ErrInvalidTestType,
		},
		{
			Name: "invalid_test_date",
			Code: VerificationCode{
				Code:        "123456",
				LongCode:    "123456",
				TestType:    "negative",
				SymptomDate: &oldTest,
			},
			Err: ErrTestTooOld,
		},
		{
			Name: "already_expired",
			Code: VerificationCode{
				Code:      "123456",
				LongCode:  "123456",
				TestType:  "negative",
				ExpiresAt: time.Now().Add(-1 * time.Second),
			},
			Err: ErrCodeAlreadyExpired,
		},
	}

	for _, tc := range cases {
		t.Run(tc.Name, func(t *testing.T) {
			if err := tc.Code.Validate(maxAge); err != tc.Err {
				t.Fatalf("wrong error, want %v, got: %v", tc.Err, err)
			}
		})
	}
}

func TestVerCodeIsExpired(t *testing.T) {
	code := VerificationCode{
		Code:      "12345678",
		TestType:  "confirmed",
		ExpiresAt: time.Now().Add(time.Hour),
	}

	if got := code.IsExpired(); got {
		t.Errorf("code says expired, when shouldn't be")
	}
}

func TestDeleteVerificationCode(t *testing.T) {
	t.Parallel()
	db := NewTestDatabase(t)

	maxAge := time.Hour
	code := VerificationCode{
		Code:          "12345678",
		LongCode:      "12345678",
		TestType:      "confirmed",
		ExpiresAt:     time.Now().Add(time.Hour),
		LongExpiresAt: time.Now().Add(time.Hour),
	}

	if err := db.SaveVerificationCode(&code, maxAge); err != nil {
		t.Fatal(err)
	}

	if err := db.DeleteVerificationCode("12345678"); err != nil {
		t.Fatal(err)
	}

	_, err := db.FindVerificationCode("12345678")
	if !errors.Is(err, gorm.ErrRecordNotFound) {
		t.Fatal(err)
	}
}

func TestPurgeVerificationCodes(t *testing.T) {
	t.Parallel()
	db := NewTestDatabase(t)

	now := time.Now()
	maxAge := time.Hour // not important to this test case

	testData := []*VerificationCode{
		{Code: "111111", LongCode: "111111", TestType: "negative", ExpiresAt: now.Add(time.Second), LongExpiresAt: now.Add(time.Second)},
		{Code: "222222", LongCode: "222222", TestType: "negative", ExpiresAt: now.Add(time.Second), LongExpiresAt: now.Add(time.Second)},
		{Code: "333333", LongCode: "333333ABCDEF", TestType: "negative", ExpiresAt: now.Add(time.Minute), LongExpiresAt: now.Add(time.Hour)},
	}
	for _, rec := range testData {
		if err := db.SaveVerificationCode(rec, maxAge); err != nil {
			t.Fatalf("can't save test data: %v", err)
		}
	}

	// Need to let some time lapse since we can't back date records through normal channels.
	time.Sleep(2 * time.Second)

	if count, err := db.PurgeVerificationCodes(time.Millisecond * 500); err != nil {
		t.Fatalf("error doing purge: %v", err)
	} else if count != 2 {
		t.Fatalf("purge record count mismatch, want: 2, got: %v", count)
	}
}<|MERGE_RESOLUTION|>--- conflicted
+++ resolved
@@ -128,12 +128,7 @@
 	}
 
 	{
-<<<<<<< HEAD
-		db.ExpireCode(uuid)
-		got, err := db.FindVerificationCodeByUUID(uuid)
-=======
 		got, err := db.ExpireCode(uuid)
->>>>>>> 2cda89fc
 		if err != nil {
 			t.Fatal(err)
 		}
@@ -144,13 +139,10 @@
 			t.Errorf("expected expired, got %v", got.ExpiresAt)
 		}
 	}
-<<<<<<< HEAD
-=======
 
 	if _, err := db.ExpireCode(uuid); err == nil {
 		t.Errorf("Expected code already expired, got %v", err)
 	}
->>>>>>> 2cda89fc
 }
 
 func TestVerCodeValidate(t *testing.T) {
