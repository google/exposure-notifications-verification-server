// Copyright 2021 Google LLC
//
// Licensed under the Apache License, Version 2.0 (the "License");
// you may not use this file except in compliance with the License.
// You may obtain a copy of the License at
//
//      http://www.apache.org/licenses/LICENSE-2.0
//
// Unless required by applicable law or agreed to in writing, software
// distributed under the License is distributed on an "AS IS" BASIS,
// WITHOUT WARRANTIES OR CONDITIONS OF ANY KIND, either express or implied.
// See the License for the specific language governing permissions and
// limitations under the License.

package database

import (
	"time"

	keyserver "github.com/google/exposure-notifications-server/pkg/api/v1"

	"github.com/jinzhu/gorm"
	"github.com/lib/pq"
)

// KeyServerStats represents statistics for a key-server for this realm
type KeyServerStats struct {
	Errorable

	// RealmId that these stats belong to.
	RealmID uint `gorm:"column:realm_id; primary_key; type:integer; not null;"`

	// KeyServerURLOverride allows a realm to override the system's URL with its own
	KeyServerURLOverride string `gorm:"column:key_server_url_override; type:text;"`
	// KeyServerAudience allows a realm to override the system's audience
	KeyServerAudienceOverride string `gorm:"column:key_server_audience_override; type:text;"`
}

// KeyServerStatsDay represents statistics for each day
type KeyServerStatsDay struct {
	Errorable

	// RealmId that these stats belong to.
	RealmID uint `gorm:"column:realm_id; primary_key; type:integer; not null;"`

	// Day will be set to midnight UTC of the day represented. An individual day
	// isn't released until there is a minimum threshold for updates has been met.
	Day time.Time `gorm:"column:day; primary_key;"`

	// PublishRequests is a count of requests per OS
	// where the index corresponds to the value of OSType
	PublishRequests pq.Int64Array `gorm:"column:publish_requests; type:bigint[];"`

	TotalTEKsPublished int64 `gorm:"column:total_teks_published; type:bigint; not null; default: 0;"`

	// RevisionRequests is the number of publish requests that contained at least one TEK revision.
	RevisionRequests int64 `gorm:"column:revision_requests; type:bigint; not null; default: 0;"`

	// TEKAgeDistribution shows a distribution of the oldest tek in an upload.
	// The count at index 0-15 represent the number of uploads there the oldest TEK is that value.
	// Index 16 represents > 15 days.
	TEKAgeDistribution pq.Int64Array `gorm:"column:tek_age_distribution; type:bigint[];"`

	// OnsetToUploadDistribution shows a distribution of onset to upload, the index is in days.
	// The count at index 0-29 represents the number of uploads with that symptom onset age.
	// Index 30 represents > 29 days.
	OnsetToUploadDistribution pq.Int64Array `gorm:"column:onset_to_upload_distribution; type:bigint[];"`

	// RequestsMissingOnsetDate is the number of publish requests where no onset date
	// was provided. These request are not included in the onset to upload distribution.
	RequestsMissingOnsetDate int64 `gorm:"column:request_missing_onset_date; type:bigint; not null; default: 0;"`
}

// BeforeSave runs validations. If there are errors, the save fails.
func (kss *KeyServerStats) BeforeSave(tx *gorm.DB) error {
	if kss.RealmID == 0 && (kss.KeyServerURLOverride == "" || kss.KeyServerAudienceOverride == "") {
		kss.AddError("realm_id", "the system realm must have a key server and audience")
	}

	return kss.ErrorOrNil()
}

// BeforeSave runs validations. If there are errors, the save fails.
func (kssd *KeyServerStatsDay) BeforeSave(tx *gorm.DB) error {
	if kssd.RealmID == 0 {
		kssd.AddError("realm_id", "statistics may not be saved on the system realm")
	}

	return kssd.ErrorOrNil()
}

// GetKeyServerStats retrieves the configuration for gathering key-server statistics
func (db *Database) GetKeyServerStats(realmID uint) (*KeyServerStats, error) {
	var stats KeyServerStats
	if err := db.db.
		Where("realm_id = ?", realmID).
		First(&stats).
		Error; err != nil {
		return nil, err
	}
	return &stats, nil
}

// SaveKeyServerStats stores the configuration for gathering key-server statistics
func (db *Database) SaveKeyServerStats(stats *KeyServerStats) error {
	return db.db.Save(stats).Error
}

// DeleteKeyServerStats disables gathering key-server statistics and removes the entry
func (db *Database) DeleteKeyServerStats(realmID uint) error {
	return db.db.Unscoped().
		Where("realm_id = ?", realmID).
		Delete(&KeyServerStats{}).
		Error
}

<<<<<<< HEAD
// ListKeyServerStatsDays retrieves the last 30 days of key-server statistics
func (db *Database) ListKeyServerStatsDays(realmID uint) ([]*KeyServerStatsDay, error) {
	var stats []*KeyServerStatsDay
=======
// ListKeyServerStats retrieves the key-server statistics configuration for all realms
func (db *Database) ListKeyServerStats() ([]*KeyServerStats, error) {
	var stats []*KeyServerStats
>>>>>>> 7a4f3ac4
	if err := db.db.
		Model(&KeyServerStatsDay{}).
		Find(&stats).
		Error; err != nil {
		return nil, err
	}
	return stats, nil
}

// SaveKeyServerStatsDay stores a single day of key-server statistics
func (db *Database) SaveKeyServerStatsDay(day *KeyServerStatsDay) error {
	return db.db.Debug().Save(day).Error
}

// DeleteOldKeyServerStatsDays deletes rows from KeyServerStatsDays that are older than 30 days
func (db *Database) DeleteOldKeyServerStatsDays(maxAge time.Duration) (int64, error) {
	if maxAge > 0 {
		maxAge = -1 * maxAge
	}
	a := time.Now().UTC().Add(maxAge)
	rtn := db.db.Unscoped().
		Where("day < ?", a).
		Delete(&KeyServerStatsDay{})
	return rtn.RowsAffected, rtn.Error
}

<<<<<<< HEAD
// MakeKeyServerStatsDay creates a storage struct from a key-server StatsDay response
func (r *Realm) MakeKeyServerStatsDay(d *keyserver.StatsDay) *KeyServerStatsDay {
	pr := make([]int64, 3)
	pr[OSTypeInvalid] = d.PublishRequests.UnknownPlatform
	pr[OSTypeIOS] = d.PublishRequests.IOS
	pr[OSTypeAndroid] = d.PublishRequests.Android

	return &KeyServerStatsDay{
		RealmID:                   r.ID,
		Day:                       d.Day,
		PublishRequests:           pr,
		TotalTEKsPublished:        d.TotalTEKsPublished,
		RevisionRequests:          d.RevisionRequests,
		TEKAgeDistribution:        d.TEKAgeDistribution,
		OnsetToUploadDistribution: d.OnsetToUploadDistribution,
		RequestsMissingOnsetDate:  d.RequestsMissingOnsetDate,
	}
}

// ToResponse makes a json-marshallable StatsDay from a KetServerStatsDay
func (kssd *KeyServerStatsDay) ToResponse() *keyserver.StatsDay {
	reqs := keyserver.PublishRequests{}
	if l := len(kssd.PublishRequests); l == 3 {
		reqs.UnknownPlatform = kssd.PublishRequests[OSTypeInvalid]
		reqs.IOS = kssd.PublishRequests[OSTypeIOS]
		reqs.Android = kssd.PublishRequests[OSTypeAndroid]
	}

	return &keyserver.StatsDay{
		Day:                       kssd.Day,
		PublishRequests:           reqs,
		TotalTEKsPublished:        kssd.TotalTEKsPublished,
		RevisionRequests:          kssd.RevisionRequests,
		TEKAgeDistribution:        kssd.TEKAgeDistribution,
		OnsetToUploadDistribution: kssd.OnsetToUploadDistribution,
		RequestsMissingOnsetDate:  kssd.RequestsMissingOnsetDate,
	}
=======
// ListKeyServerStatsDays retrieves the last 30 days of key-server statistics
func (db *Database) ListKeyServerStatsDays(realmID uint, day time.Time) ([]*KeyServerStatsDay, error) {
	var stats []*KeyServerStatsDay
	if err := db.db.
		Model(&KeyServerStatsDay{}).
		Where("realm_id = ?", realmID).
		Order("day DESC").
		Limit(30).
		Find(&stats).
		Error; err != nil {
		return nil, err
	}
	return stats, nil
>>>>>>> 7a4f3ac4
}<|MERGE_RESOLUTION|>--- conflicted
+++ resolved
@@ -114,15 +114,9 @@
 		Error
 }
 
-<<<<<<< HEAD
-// ListKeyServerStatsDays retrieves the last 30 days of key-server statistics
-func (db *Database) ListKeyServerStatsDays(realmID uint) ([]*KeyServerStatsDay, error) {
-	var stats []*KeyServerStatsDay
-=======
 // ListKeyServerStats retrieves the key-server statistics configuration for all realms
 func (db *Database) ListKeyServerStats() ([]*KeyServerStats, error) {
 	var stats []*KeyServerStats
->>>>>>> 7a4f3ac4
 	if err := db.db.
 		Model(&KeyServerStatsDay{}).
 		Find(&stats).
@@ -149,11 +143,25 @@
 	return rtn.RowsAffected, rtn.Error
 }
 
-<<<<<<< HEAD
+// ListKeyServerStatsDays retrieves the last 30 days of key-server statistics
+func (db *Database) ListKeyServerStatsDays(realmID uint) ([]*KeyServerStatsDay, error) {
+	var stats []*KeyServerStatsDay
+	if err := db.db.
+		Model(&KeyServerStatsDay{}).
+		Where("realm_id = ?", realmID).
+		Order("day DESC").
+		Limit(30).
+		Find(&stats).
+		Error; err != nil {
+		return nil, err
+	}
+	return stats, nil
+}
+
 // MakeKeyServerStatsDay creates a storage struct from a key-server StatsDay response
 func (r *Realm) MakeKeyServerStatsDay(d *keyserver.StatsDay) *KeyServerStatsDay {
 	pr := make([]int64, 3)
-	pr[OSTypeInvalid] = d.PublishRequests.UnknownPlatform
+	pr[OSTypeUnknown] = d.PublishRequests.UnknownPlatform
 	pr[OSTypeIOS] = d.PublishRequests.IOS
 	pr[OSTypeAndroid] = d.PublishRequests.Android
 
@@ -173,7 +181,7 @@
 func (kssd *KeyServerStatsDay) ToResponse() *keyserver.StatsDay {
 	reqs := keyserver.PublishRequests{}
 	if l := len(kssd.PublishRequests); l == 3 {
-		reqs.UnknownPlatform = kssd.PublishRequests[OSTypeInvalid]
+		reqs.UnknownPlatform = kssd.PublishRequests[OSTypeUnknown]
 		reqs.IOS = kssd.PublishRequests[OSTypeIOS]
 		reqs.Android = kssd.PublishRequests[OSTypeAndroid]
 	}
@@ -187,19 +195,4 @@
 		OnsetToUploadDistribution: kssd.OnsetToUploadDistribution,
 		RequestsMissingOnsetDate:  kssd.RequestsMissingOnsetDate,
 	}
-=======
-// ListKeyServerStatsDays retrieves the last 30 days of key-server statistics
-func (db *Database) ListKeyServerStatsDays(realmID uint, day time.Time) ([]*KeyServerStatsDay, error) {
-	var stats []*KeyServerStatsDay
-	if err := db.db.
-		Model(&KeyServerStatsDay{}).
-		Where("realm_id = ?", realmID).
-		Order("day DESC").
-		Limit(30).
-		Find(&stats).
-		Error; err != nil {
-		return nil, err
-	}
-	return stats, nil
->>>>>>> 7a4f3ac4
 }