// Copyright 2020 Google LLC
//
// Licensed under the Apache License, Version 2.0 (the "License");
// you may not use this file except in compliance with the License.
// You may obtain a copy of the License at
//
//      http://www.apache.org/licenses/LICENSE-2.0
//
// Unless required by applicable law or agreed to in writing, software
// distributed under the License is distributed on an "AS IS" BASIS,
// WITHOUT WARRANTIES OR CONDITIONS OF ANY KIND, either express or implied.
// See the License for the specific language governing permissions and
// limitations under the License.

package database

import (
	"context"
	"fmt"
	"strings"
	"time"

	"github.com/google/exposure-notifications-server/pkg/logging"
	"github.com/google/exposure-notifications-verification-server/pkg/rbac"

	"github.com/jinzhu/gorm"
	"gopkg.in/gormigrate.v1"
)

const initState = "00000-Init"
const VercodeUUIDUniqueIndex = "idx_vercode_uuid_unique"

func (db *Database) getMigrations(ctx context.Context) *gormigrate.Gormigrate {
	logger := logging.FromContext(ctx)
	options := gormigrate.DefaultOptions

	return gormigrate.New(db.db, options, []*gormigrate.Migration{
		{
			ID: initState,
			Migrate: func(tx *gorm.DB) error {
				// Create required extensions on new DB so AutoMigrate doesn't fail.
				return tx.Exec("CREATE EXTENSION IF NOT EXISTS hstore").Error
			},
			Rollback: func(tx *gorm.DB) error {
				return nil
			},
		},
		{
			ID: "00001-CreateUsers",
			Migrate: func(tx *gorm.DB) error {
				// This is "out of order" as it were, but is needed to bootstrap fresh systems.
				// Also in migration 8
				if err := tx.AutoMigrate(&Realm{}).Error; err != nil {
					return err
				}
				return tx.AutoMigrate(&User{}).Error
			},
			Rollback: func(tx *gorm.DB) error {
				if err := tx.DropTable("users").Error; err != nil {
					return err
				}
				return tx.DropTable("realms").Error
			},
		},
		{
			ID: "00002-CreateVerificationCodes",
			Migrate: func(tx *gorm.DB) error {
				return tx.AutoMigrate(&VerificationCode{}).Error
			},
			Rollback: func(tx *gorm.DB) error {
				return tx.DropTable("verification_codes").Error
			},
		},
		{
			ID: "00003-CreateAuthorizedApps",
			Migrate: func(tx *gorm.DB) error {
				return tx.AutoMigrate(&AuthorizedApp{}).Error
			},
			Rollback: func(tx *gorm.DB) error {
				return tx.DropTable("authorized_apps").Error
			},
		},
		{
			ID: "00004-CreateTokens",
			Migrate: func(tx *gorm.DB) error {
				return tx.AutoMigrate(&Token{}).Error
			},
			Rollback: func(tx *gorm.DB) error {
				return tx.DropTable("tokens").Error
			},
		},
		{
			ID: "00005-CreateCleanups",
			Migrate: func(tx *gorm.DB) error {
				if err := tx.AutoMigrate(&CleanupStatus{}).Error; err != nil {
					return err
				}
				// Seed database w/ cleanup record.
				if err := tx.Create(&CleanupStatus{Type: "cleanup", Generation: 1, NotBefore: time.Now()}).Error; err != nil {
					return err
				}
				return nil
			},
			Rollback: func(tx *gorm.DB) error {
				return tx.DropTable("cleanup_statuses").Error
			},
		},
		{
			ID: "00006-AddIndexes",
			Migrate: func(tx *gorm.DB) error {
				if err := tx.Model(&User{}).AddIndex("users_purge_index", "updated_at").Error; err != nil {
					return err
				}
				if err := tx.Model(&VerificationCode{}).AddIndex("ver_code_purge_index", "expires_at").Error; err != nil {
					return err
				}
				if err := tx.Model(&VerificationCode{}).AddIndex("token_purge_index", "expires_at").Error; err != nil {
					return err
				}
				return nil
			},
			Rollback: func(tx *gorm.DB) error {
				if err := tx.Model(&User{}).RemoveIndex("users_purge_index").Error; err != nil {
					return err
				}
				if err := tx.Model(&VerificationCode{}).RemoveIndex("ver_code_purge_index").Error; err != nil {
					return err
				}
				if err := tx.Model(&VerificationCode{}).RemoveIndex("token_purge_index").Error; err != nil {
					return err
				}
				return nil
			},
		},
		{
			ID: "00007-AddSymptomOnset",
			Migrate: func(tx *gorm.DB) error {
				// AutoMigrate will add missing fields.
				if err := tx.AutoMigrate(&VerificationCode{}).Error; err != nil {
					return err
				}
				// If not upgrading from an old version, this column will have never been created.
				if tx.NewScope(&VerificationCode{}).HasColumn("test_date") {
					if err := tx.Model(&VerificationCode{}).DropColumn("test_date").Error; err != nil {
						return err
					}
				}

				if err := tx.AutoMigrate(&Token{}).Error; err != nil {
					return err
				}
				// If not upgrading from an old version, this column will have never been created.
				if tx.NewScope(&Token{}).HasColumn("test_date") {
					if err := tx.Model(&Token{}).DropColumn("test_date").Error; err != nil {
						return err
					}
				}
				return nil
			},
			Rollback: func(tx *gorm.DB) error {
				if err := tx.Model(&VerificationCode{}).DropColumn("symptom_date").Error; err != nil {
					return err
				}
				if err := tx.Model(&Token{}).DropColumn("symptom_date").Error; err != nil {
					return err
				}
				return nil
			},
		},
		{
			ID: "00008-AddKeyTypes",
			Migrate: func(tx *gorm.DB) error {
				return tx.AutoMigrate(&AuthorizedApp{}).Error
			},
			Rollback: func(tx *gorm.DB) error {
				if err := tx.Model(&AuthorizedApp{}).DropColumn("admin_key").Error; err != nil {
					return err
				}
				return nil
			},
		},
		{
			ID: "00009-AddIssuerColumns",
			Migrate: func(tx *gorm.DB) error {
				return tx.AutoMigrate(&VerificationCode{}).Error
			},
			Rollback: func(tx *gorm.DB) error {
				if err := tx.Model(&VerificationCode{}).DropColumn("issuing_user").Error; err != nil {
					return err
				}
				if err := tx.Model(&VerificationCode{}).DropColumn("issuing_app").Error; err != nil {
					return err
				}
				return nil
			},
		},
		{
			ID: "00010-AddSMSConfig",
			Migrate: func(tx *gorm.DB) error {
				return tx.AutoMigrate(&SMSConfig{}).Error
			},
			Rollback: func(tx *gorm.DB) error {
				return tx.DropTable("sms_configs").Error
			},
		},
		{
			ID: "00011-AddRealms",
			Migrate: func(tx *gorm.DB) error {
				// Add the realms table.
				if err := tx.AutoMigrate(&Realm{}).Error; err != nil {
					return err
				}
				// Create the default realm with all of the default settings.
				defaultRealm := NewRealmWithDefaults("Default")
				defaultRealm.RequireDate = false
				if err := tx.FirstOrCreate(defaultRealm).Error; err != nil {
					return err
				}

				// Add realm relations to the rest of the tables.
				if err := tx.AutoMigrate(&User{}).Error; err != nil {
					return err
				}
				var users []*User
				if err := tx.Find(&users).Error; err != nil {
					return err
				}
				for _, u := range users {
					permission := rbac.LegacyRealmUser
					if u.SystemAdmin {
						permission = rbac.LegacyRealmAdmin
					}
					if err := u.AddToRealm(db, defaultRealm, permission, System); err != nil {
						return err
					}
				}

				if err := tx.AutoMigrate(&AuthorizedApp{}).Error; err != nil {
					return err
				}
				var authApps []*AuthorizedApp
				if err := tx.Unscoped().Find(&authApps).Error; err != nil {
					return err
				}
				for _, a := range authApps {
					a.RealmID = defaultRealm.ID
					if err := tx.Save(a).Error; err != nil {
						return err
					}
				}

				if err := tx.AutoMigrate(&VerificationCode{}).Error; err != nil {
					return err
				}
				if err := tx.Exec("UPDATE verification_codes SET realm_id=?", defaultRealm.ID).Error; err != nil {
					return err
				}

				if err := tx.AutoMigrate(&Token{}).Error; err != nil {
					return err
				}
				if err := tx.Exec("UPDATE tokens SET realm_id=?", defaultRealm.ID).Error; err != nil {
					return err
				}

				if err := tx.AutoMigrate(&SMSConfig{}).Error; err != nil {
					return err
				}
				if err := tx.Exec("UPDATE sms_configs SET realm_id=?", defaultRealm.ID).Error; err != nil {
					return err
				}

				return nil
			},
			Rollback: func(tx *gorm.DB) error {
				ddl := []string{
					"ALTER TABLE sms_configs DROP COLUMN realm_id",
					"ALTER TABLE tokens DROP COLUMN realm_id",
					"ALTER TABLE verification_codes DROP COLUMN realm_id",
					"ALTER TABLE authorized_apps DROP COLUMN realm_id",
					"DROP TABLE admin_realms",
					"DROP TABLE user_realms",
					"DROP TABLE realms",
				}
				for _, stmt := range ddl {
					if err := tx.Exec(stmt).Error; err != nil {
						return fmt.Errorf("unable to execute '%v': %w", stmt, err)
					}
				}
				return nil
			},
		},
		{
			ID: "00012-DropAuthorizedAppUniqueNameIndex",
			Migrate: func(tx *gorm.DB) error {
				sql := "DROP INDEX IF EXISTS uix_authorized_apps_name"
				if err := tx.Exec(sql).Error; err != nil {
					return err
				}
				return nil
			},
			Rollback: func(tx *gorm.DB) error {
				return nil
			},
		},
		{
			ID: "00013-AddCompositeIndexOnAuthorizedApp",
			Migrate: func(tx *gorm.DB) error {
				if err := tx.AutoMigrate(&AuthorizedApp{}).Error; err != nil {
					return err
				}
				return nil
			},
			Rollback: func(tx *gorm.DB) error {
				return nil
			},
		},
		{
			ID: "00014-DropUserPurgeIndex",
			Migrate: func(tx *gorm.DB) error {
				sql := "DROP INDEX IF EXISTS users_purge_index"
				return tx.Exec(sql).Error
			},
			Rollback: func(tx *gorm.DB) error {
				return tx.Model(&User{}).AddIndex("users_purge_index", "updated_at").Error
			},
		},
		{
			ID: "00015-DropUserDisabled",
			Migrate: func(tx *gorm.DB) error {
				sql := "ALTER TABLE users DROP COLUMN IF EXISTS disabled"
				return tx.Exec(sql).Error
			},
			Rollback: func(tx *gorm.DB) error {
				sql := "ALTER TABLE users ADD COLUMN disabled bool NOT NULL DEFAULT true"
				return tx.Exec(sql).Error
			},
		},
		{
			ID: "00016-MigrateSMSConfigs",
			Migrate: func(tx *gorm.DB) error {

				var sms SMSConfig
				rows, err := tx.Model(&SMSConfig{}).Rows()
				if err != nil {
					return err
				}
				defer rows.Close()

				for rows.Next() {
					if err := tx.ScanRows(rows, &sms); err != nil {
						return err
					}

					// Convert from secret manager -> kms.
					if strings.HasPrefix(sms.TwilioAuthToken, "projects/") {
						// Get the secret
						val, err := db.secretManager.GetSecretValue(ctx, sms.TwilioAuthToken)
						if err != nil {
							return err
						}

						// Save the plaintext back on the model. The model's hook will
						// encrypt this with the KMS configuration.
						sms.TwilioAuthToken = string(val)
						if err := db.SaveSMSConfig(&sms); err != nil {
							return err
						}
					}
				}

				return nil
			},
			Rollback: func(tx *gorm.DB) error {
				return nil
			},
		},
		{
			ID: "00017-AddIssuerIDColumns",
			Migrate: func(tx *gorm.DB) error {
				err := tx.AutoMigrate(&VerificationCode{}, &UserStat{}, &AuthorizedAppStat{}).Error
				return err

			},
			Rollback: func(tx *gorm.DB) error {
				if tx.NewScope(&VerificationCode{}).HasColumn("issuing_user_id") {
					if err := tx.Model(&VerificationCode{}).DropColumn("issuing_user_id").Error; err != nil {
						return err
					}
				}
				if tx.NewScope(&VerificationCode{}).HasColumn("issuing_app_id") {
					if err := tx.Model(&VerificationCode{}).DropColumn("issuing_app_id").Error; err != nil {
						return err
					}
				}
				if err := tx.DropTableIfExists(&UserStat{}).Error; err != nil {
					return err
				}
				return nil
			},
		},
		{
			ID: "00018-IncreaseAPIKeySize",
			Migrate: func(tx *gorm.DB) error {
				sql := "ALTER TABLE authorized_apps ALTER COLUMN api_key TYPE varchar(512)"
				return tx.Exec(sql).Error
			},
			Rollback: func(tx *gorm.DB) error {
				sql := "ALTER TABLE authorized_apps ALTER COLUMN api_key TYPE varchar(100)"
				return tx.Exec(sql).Error
			},
		},
		{
			ID: "00019-AddAPIKeyPreviewAuthApp",
			Migrate: func(tx *gorm.DB) error {
				return tx.AutoMigrate(AuthorizedApp{}).Error
			},
			Rollback: func(tx *gorm.DB) error {
				return nil
			},
		},
		{
			ID: "00020-HMACAPIKeys",
			Migrate: func(tx *gorm.DB) error {

				var apps []AuthorizedApp
				if err := tx.Model(AuthorizedApp{}).Find(&apps).Error; err != nil {
					return err
				}

				for _, app := range apps {
					// If the key has a preview, it's v2
					if app.APIKeyPreview != "" {
						continue
					}

					apiKeyPreview := app.APIKey[:6]
					newAPIKey, err := db.GenerateAPIKeyHMAC(app.APIKey)
					if err != nil {
						return fmt.Errorf("failed to hmac %v: %w", app.Name, err)
					}

					app.APIKey = newAPIKey
					app.APIKeyPreview = apiKeyPreview

					if err := db.db.Save(&app).Error; err != nil {
						return fmt.Errorf("failed to save %v: %w", app.Name, err)
					}
				}
				return nil
			},
			Rollback: func(tx *gorm.DB) error {
				return nil
			},
		},
		{
			ID: "00021-AddUUIDExtension",
			Migrate: func(tx *gorm.DB) error {
				return tx.Exec("CREATE EXTENSION IF NOT EXISTS \"uuid-ossp\"").Error
			},
			Rollback: func(tx *gorm.DB) error {
				return nil
			},
		},
		{
			ID: "00022-AddUUIDToVerificationCodes",
			Migrate: func(tx *gorm.DB) error {

				if err := tx.AutoMigrate(VerificationCode{}).Error; err != nil {
					return fmt.Errorf("failed to auto migrate: %w", err)
				}

				if err := tx.Exec("ALTER TABLE verification_codes ALTER COLUMN uuid SET DEFAULT uuid_generate_v4()").Error; err != nil {
					return fmt.Errorf("failed to set default: %w", err)
				}

				if err := tx.Exec("UPDATE verification_codes SET uuid = uuid_generate_v4() WHERE uuid IS NULL").Error; err != nil {
					return fmt.Errorf("failed to add defaults: %w", err)
				}

				return nil
			},
			Rollback: func(tx *gorm.DB) error {
				if err := tx.Exec("ALTER TABLE verification_codes ALTER COLUMN uuid DROP DEFAULT").Error; err != nil {
					return fmt.Errorf("failed to set default: %w", err)
				}

				return nil
			},
		},
		{
			ID: "00023-MakeUUIDVerificationCodesNotNull",
			Migrate: func(tx *gorm.DB) error {

				if err := tx.Exec("ALTER TABLE verification_codes ALTER COLUMN uuid SET NOT NULL").Error; err != nil {
					return fmt.Errorf("failed to set null: %w", err)
				}

				return nil
			},
			Rollback: func(tx *gorm.DB) error {
				if err := tx.Exec("ALTER TABLE verification_codes ALTER COLUMN uuid DROP NOT NULL").Error; err != nil {
					return fmt.Errorf("failed to set null: %w", err)
				}

				return nil
			},
		},
		{
			ID: "00024-AddTestTypesToRealms",
			Migrate: func(tx *gorm.DB) error {

				sql := fmt.Sprintf("ALTER TABLE realms ADD COLUMN IF NOT EXISTS allowed_test_types INTEGER DEFAULT %d",
					TestTypeConfirmed|TestTypeLikely|TestTypeNegative)
				if err := tx.Exec(sql).Error; err != nil {
					return err
				}

				return nil
			},
			Rollback: func(tx *gorm.DB) error {
				if err := tx.Exec("ALTER TABLE realms DROP COLUMN IF EXISTS allowed_test_types").Error; err != nil {
					return err
				}

				return nil
			},
		},
		{
			ID: "00025-SetTestTypesNotNull",
			Migrate: func(tx *gorm.DB) error {

				if err := tx.Exec("ALTER TABLE realms ALTER COLUMN allowed_test_types SET NOT NULL").Error; err != nil {
					return err
				}

				return nil
			},
			Rollback: func(tx *gorm.DB) error {
				if err := tx.Exec("ALTER TABLE realms ALTER COLUMN allowed_test_types DROP NOT NULL").Error; err != nil {
					return err
				}

				return nil
			},
		},
		{
			ID: "00026-EnableExtension_citext",
			Migrate: func(tx *gorm.DB) error {
				return tx.Exec("CREATE EXTENSION citext").Error
			},
			Rollback: func(tx *gorm.DB) error {
				return tx.Exec("DROP EXTENSION citext").Error
			},
		},
		{
			ID: "00027-AlterColumns_citext",
			Migrate: func(tx *gorm.DB) error {
				sqls := []string{
					"ALTER TABLE authorized_apps ALTER COLUMN name TYPE CITEXT",
					"ALTER TABLE realms ALTER COLUMN name TYPE CITEXT",
					"ALTER TABLE users ALTER COLUMN email TYPE CITEXT",
				}

				for _, sql := range sqls {
					if err := tx.Exec(sql).Error; err != nil {
						return err
					}
				}
				return nil
			},
			Rollback: func(tx *gorm.DB) error {
				sqls := []string{
					"ALTER TABLE authorized_apps ALTER COLUMN name TYPE TEXT",
					"ALTER TABLE realms ALTER COLUMN name TYPE TEXT",
					"ALTER TABLE users ALTER COLUMN email TYPE TEXT",
				}

				for _, sql := range sqls {
					if err := tx.Exec(sql).Error; err != nil {
						return err
					}
				}
				return nil
			},
		},
		{
			ID: "00028-AddSMSDeeplinkFields",
			Migrate: func(tx *gorm.DB) error {
				// long_code cannot be auto migrated because of unique index.
				// manually create long_code and long_expires_at and backfill with existing data.
				sqls := []string{
					"ALTER TABLE verification_codes ADD COLUMN IF NOT EXISTS long_code VARCHAR(20)",
					"UPDATE verification_codes SET long_code = code",
					"CREATE UNIQUE INDEX IF NOT EXISTS uix_verification_codes_long_code ON verification_codes(long_code)",
					"ALTER TABLE verification_codes ALTER COLUMN long_code SET NOT NULL",
					"ALTER TABLE verification_codes ADD COLUMN IF NOT EXISTS long_expires_at TIMESTAMPTZ",
					"UPDATE verification_codes SET long_expires_at = expires_at",
				}
				for _, stmt := range sqls {
					if err := tx.Exec(stmt).Error; err != nil {
						return fmt.Errorf("unable to execute '%v': %w", stmt, err)
					}
				}

				if err := tx.AutoMigrate(&Realm{}).Error; err != nil {
					return err
				}
				if err := tx.AutoMigrate(&VerificationCode{}).Error; err != nil {
					return err
				}

				if err := tx.Model(&VerificationCode{}).AddIndex("ver_code_long_purge_index", "long_expires_at").Error; err != nil {
					return err
				}

				return nil
			},
			Rollback: func(tx *gorm.DB) error {
				dropColumns := []string{
					"long_code_length",
					"long_code_duration",
					"region_code",
					"code_length",
					"code_duration",
					"sms_text_template",
				}
				for _, col := range dropColumns {
					stmt := fmt.Sprintf("ALTER TABLE realms DROP COLUMN %s", col)
					if err := tx.Exec(stmt).Error; err != nil {
						return fmt.Errorf("unable to execute '%v': %w", stmt, err)
					}
				}
				return nil
			},
		},
		{
			ID: "00029-IncreaseVerificationCodeSizes",
			Migrate: func(tx *gorm.DB) error {
				sqls := []string{
					"ALTER TABLE verification_codes ALTER COLUMN code TYPE varchar(512)",
					"ALTER TABLE verification_codes ALTER COLUMN long_code TYPE varchar(512)",
				}

				for _, sql := range sqls {
					if err := tx.Exec(sql).Error; err != nil {
						return err
					}
				}
				return nil
			},
			Rollback: func(tx *gorm.DB) error {
				sqls := []string{
					"ALTER TABLE verification_codes ALTER COLUMN code TYPE varchar(20)",
					"ALTER TABLE verification_codes ALTER COLUMN long_code TYPE varchar(20)",
				}

				for _, sql := range sqls {
					if err := tx.Exec(sql).Error; err != nil {
						return err
					}
				}
				return nil
			},
		},
		{
			ID: "00030-HMACCodes",
			Migrate: func(tx *gorm.DB) error {
				if err := tx.AutoMigrate(&Realm{}).Error; err != nil {
					return err
				}

				var codes []VerificationCode
				if err := tx.Model(VerificationCode{}).Find(&codes).Error; err != nil {
					return err
				}

				for _, code := range codes {
					changed := false

					// Sanity
					if len(code.Code) < 20 {
						h, err := db.GenerateVerificationCodeHMAC(code.Code)
						if err != nil {
							return err
						}
						code.Code = h
						changed = true
					}

					// Sanity
					if len(code.LongCode) < 20 {
						h, err := db.GenerateVerificationCodeHMAC(code.LongCode)
						if err != nil {
							return err
						}
						code.LongCode = h
						changed = true
					}

					if changed {
						if err := tx.Save(&code).Error; err != nil {
							return fmt.Errorf("failed to save code %v: %w", code.ID, err)
						}
					}
				}
				return nil
			},
			Rollback: func(tx *gorm.DB) error {
				return nil
			},
		},
		{
			ID: "00031-AlterStatsColumns",
			Migrate: func(tx *gorm.DB) error {

				sqls := []string{
					// AuthorizedApps
					"CREATE UNIQUE INDEX IF NOT EXISTS idx_authorized_app_stats_date_authorized_app_id ON authorized_app_stats (date, authorized_app_id)",
					"DROP INDEX IF EXISTS idx_date_app_realm",
					"DROP INDEX IF EXISTS idx_authorized_app_stats_deleted_at",
					"CREATE INDEX IF NOT EXISTS idx_authorized_app_stats_date ON authorized_app_stats (date)",
					"ALTER TABLE authorized_app_stats DROP COLUMN IF EXISTS id",
					"ALTER TABLE authorized_app_stats DROP COLUMN IF EXISTS created_at",
					"ALTER TABLE authorized_app_stats DROP COLUMN IF EXISTS updated_at",
					"ALTER TABLE authorized_app_stats DROP COLUMN IF EXISTS deleted_at",
					"ALTER TABLE authorized_app_stats DROP COLUMN IF EXISTS realm_id",
					"ALTER TABLE authorized_app_stats ALTER COLUMN date TYPE date",
					"ALTER TABLE authorized_app_stats ALTER COLUMN date SET NOT NULL",
					"ALTER TABLE authorized_app_stats ALTER COLUMN authorized_app_id SET NOT NULL",
					"ALTER TABLE authorized_app_stats ALTER COLUMN codes_issued TYPE INTEGER",
					"ALTER TABLE authorized_app_stats ALTER COLUMN codes_issued SET DEFAULT 0",
					"ALTER TABLE authorized_app_stats ALTER COLUMN codes_issued SET NOT NULL",

					// Users
					"CREATE UNIQUE INDEX IF NOT EXISTS idx_user_stats_date_realm_id_user_id ON user_stats (date, realm_id, user_id)",
					"DROP INDEX IF EXISTS idx_date_user_realm",
					"DROP INDEX IF EXISTS idx_user_stats_deleted_at",
					"CREATE INDEX IF NOT EXISTS idx_user_stats_date ON user_stats (date)",
					"ALTER TABLE user_stats DROP COLUMN IF EXISTS id",
					"ALTER TABLE user_stats DROP COLUMN IF EXISTS created_at",
					"ALTER TABLE user_stats DROP COLUMN IF EXISTS updated_at",
					"ALTER TABLE user_stats DROP COLUMN IF EXISTS deleted_at",
					"ALTER TABLE user_stats ALTER COLUMN date TYPE date",
					"ALTER TABLE user_stats ALTER COLUMN date SET NOT NULL",
					"ALTER TABLE user_stats ALTER COLUMN realm_id SET NOT NULL",
					"ALTER TABLE user_stats ALTER COLUMN user_id SET NOT NULL",
					"ALTER TABLE user_stats ALTER COLUMN codes_issued TYPE INTEGER",
					"ALTER TABLE user_stats ALTER COLUMN codes_issued SET DEFAULT 0",
					"ALTER TABLE user_stats ALTER COLUMN codes_issued SET NOT NULL",
				}

				for _, sql := range sqls {
					if err := tx.Exec(sql).Error; err != nil {
						return fmt.Errorf("%s: %w", sql, err)
					}
				}
				return nil
			},
			Rollback: func(tx *gorm.DB) error {
				return nil
			},
		},
		{
			ID: "00032-RegionCodeSize",
			Migrate: func(tx *gorm.DB) error {
				sqls := []string{
					"ALTER TABLE realms ALTER COLUMN region_code TYPE varchar(10)",
				}

				for _, sql := range sqls {
					if err := tx.Exec(sql).Error; err != nil {
						return err
					}
				}
				return nil
			},
			Rollback: func(tx *gorm.DB) error {
				return nil
			},
		},
		{
			ID: "00033-PerlRealmSigningKeys",
			Migrate: func(tx *gorm.DB) error {
				if err := tx.AutoMigrate(&Realm{}).Error; err != nil {
					return err
				}
				if err := tx.AutoMigrate(&SigningKey{}).Error; err != nil {
					return err
				}

				return nil
			},
			Rollback: func(tx *gorm.DB) error {
				// SigningKeys table left in place so references to crypto keys aren't lost.
				return nil
			},
		},
		{
			ID: "00034-AddENExpressSettings",
			Migrate: func(tx *gorm.DB) error {
				if err := tx.AutoMigrate(&Realm{}).Error; err != nil {
					return err
				}

				return nil
			},
			Rollback: func(tx *gorm.DB) error {
				return nil
			},
		},
		{
			ID: "00035-AddMFARequiredToRealms",
			Migrate: func(tx *gorm.DB) error {
				return tx.Exec("ALTER TABLE realms ADD COLUMN IF NOT EXISTS mfa_mode INTEGER DEFAULT 0").Error
			},
			Rollback: func(tx *gorm.DB) error {
				return tx.Exec("ALTER TABLE realms DROP COLUMN IF EXISTS mfa_mode").Error
			},
		},
		{
			ID: "00036-AddRealmStats",
			Migrate: func(tx *gorm.DB) error {
				if err := tx.AutoMigrate(&RealmStat{}).Error; err != nil {
					return err
				}
				statements := []string{
					"CREATE UNIQUE INDEX IF NOT EXISTS idx_realm_stats_stats_date_realm_id ON realm_stats (date, realm_id)",
					"CREATE INDEX IF NOT EXISTS idx_realm_stats_date ON realm_stats (date)",
				}
				for _, sql := range statements {
					if err := tx.Exec(sql).Error; err != nil {
						return err
					}
				}
				return nil
			},
			Rollback: func(tx *gorm.DB) error {
				if err := tx.DropTable(&RealmStat{}).Error; err != nil {
					return err
				}
				return nil
			},
		},
		{
			ID: "00037-AddRealmRequireDate",
			Migrate: func(tx *gorm.DB) error {
				return tx.Exec("ALTER TABLE realms ADD COLUMN IF NOT EXISTS require_date bool DEFAULT false").Error
			},
			Rollback: func(tx *gorm.DB) error {
				return tx.Exec("ALTER TABLE realms DROP COLUMN IF EXISTS require_date").Error
			},
		},
		{
			ID: "00038-AddRealmRequireDateNotNull",
			Migrate: func(tx *gorm.DB) error {
				return tx.Exec("ALTER TABLE realms ALTER COLUMN require_date SET NOT NULL").Error
			},
			Rollback: func(tx *gorm.DB) error {
				return tx.Exec("ALTER TABLE realms ALTER COLUMN require_date SET NULL").Error
			},
		},
		{
			ID: "00039-RealmStatsToDate",
			Migrate: func(tx *gorm.DB) error {
				return tx.Exec("ALTER TABLE realm_stats ALTER COLUMN date TYPE date").Error
			},
			Rollback: func(tx *gorm.DB) error {
				return tx.Exec("ALTER TABLE realm_stats ALTER COLUMN date TYPE timestamp with time zone").Error
			},
		},
		{
			ID: "00040-BackfillRealmStats",
			Migrate: func(tx *gorm.DB) error {
				sqls := []string{
					`
					INSERT INTO realm_stats (
						SELECT date, realm_id, SUM(codes_issued) AS codes_issued
  					FROM user_stats
						WHERE user_stats.date < date('2020-09-15')
  					GROUP BY 1, 2
  					ORDER BY 1 DESC
					) ON CONFLICT(date, realm_id) DO UPDATE
						SET codes_issued = realm_stats.codes_issued + excluded.codes_issued
					`,
					`
					INSERT INTO realm_stats (
						SELECT date, authorized_apps.realm_id AS realm_id, SUM(codes_issued) AS codes_issued
						FROM authorized_app_stats
						JOIN authorized_apps
						ON authorized_app_stats.authorized_app_id = authorized_apps.id
						WHERE authorized_app_stats.date < date('2020-09-15')
						GROUP BY 1, 2
						ORDER BY 1 DESC
					) ON CONFLICT(date, realm_id) DO UPDATE
						SET codes_issued = realm_stats.codes_issued + excluded.codes_issued
					`,
				}

				for _, sql := range sqls {
					if err := tx.Exec(sql).Error; err != nil {
						return err
					}
				}

				return nil
			},
			Rollback: func(tx *gorm.DB) error {
				return nil
			},
		},
		{
			ID: "00041-AddRealmAbusePrevention",
			Migrate: func(tx *gorm.DB) error {
				sqls := []string{
					`ALTER TABLE realms ADD COLUMN IF NOT EXISTS abuse_prevention_enabled bool NOT NULL DEFAULT false`,
					`ALTER TABLE realms ADD COLUMN IF NOT EXISTS abuse_prevention_limit integer NOT NULL DEFAULT 100`,
					`ALTER TABLE realms ADD COLUMN IF NOT EXISTS abuse_prevention_limit_factor numeric(8, 5) NOT NULL DEFAULT 1.0`,
				}

				for _, sql := range sqls {
					if err := tx.Exec(sql).Error; err != nil {
						return err
					}
				}

				return nil
			},
			Rollback: func(tx *gorm.DB) error {
				sqls := []string{
					`ALTER TABLE realms DROP COLUMN IF EXISTS abuse_prevention_enabled`,
					`ALTER TABLE realms DROP COLUMN IF EXISTS abuse_prevention_limit`,
					`ALTER TABLE realms DROP COLUMN IF EXISTS abuse_prevention_limit_factor`,
				}

				for _, sql := range sqls {
					if err := tx.Exec(sql).Error; err != nil {
						return err
					}
				}

				return nil
			},
		},
		{
			ID: "00042-ChangeRealmAbusePreventionLimitDefault",
			Migrate: func(tx *gorm.DB) error {
				sqls := []string{
					`ALTER TABLE realms ALTER COLUMN abuse_prevention_limit SET DEFAULT 10`,
				}

				for _, sql := range sqls {
					if err := tx.Exec(sql).Error; err != nil {
						return err
					}
				}

				return nil
			},
			Rollback: func(tx *gorm.DB) error {
				sqls := []string{
					`ALTER TABLE realms ALTER COLUMN abuse_prevention_limit SET DEFAULT 100`,
				}

				for _, sql := range sqls {
					if err := tx.Exec(sql).Error; err != nil {
						return err
					}
				}

				return nil
			},
		},
		{
			ID: "00043-CreateModelerStatus",
			Migrate: func(tx *gorm.DB) error {
				if err := tx.AutoMigrate(&ModelerStatus{}).Error; err != nil {
					return err
				}
				if err := tx.Create(&ModelerStatus{}).Error; err != nil {
					return err
				}
				return nil
			},
			Rollback: func(tx *gorm.DB) error {
				return tx.DropTable("modeler_statuses").Error
			},
		},
		{
			ID: "00044-AddEmailVerifiedRequiredToRealms",
			Migrate: func(tx *gorm.DB) error {
				return tx.Exec("ALTER TABLE realms ADD COLUMN IF NOT EXISTS email_verified_mode INTEGER DEFAULT 0").Error
			},
			Rollback: func(tx *gorm.DB) error {
				return tx.Exec("ALTER TABLE realms DROP COLUMN IF EXISTS email_verified_mode").Error
			},
		},
		{
			ID: "00045-BootstrapSystemAdmin",
			Migrate: func(tx *gorm.DB) error {
				// Only create the default system admin if there are no users. This
				// ensures people who are already running a system don't get a random
				// admin user.
				var user User
				if err := db.db.Model(&User{}).First(&user).Error; err == nil {
					return nil
				} else {
					if !IsNotFound(err) {
						return err
					}
				}

				user = User{
					Name:        "System admin",
					Email:       "super@example.com",
					SystemAdmin: true,
				}
				if err := tx.Save(&user).Error; err != nil {
					return err
				}
				return nil
			},
			Rollback: func(tx *gorm.DB) error {
				return nil
			},
		},
		{
			ID: "00046-AddWelcomeMessageToRealm",
			Migrate: func(tx *gorm.DB) error {
				return tx.Exec("ALTER TABLE realms ADD COLUMN IF NOT EXISTS welcome_message text").Error
			},
			Rollback: func(tx *gorm.DB) error {
				return tx.Exec("ALTER TABLE realms DROP COLUMN IF EXISTS welcome_message").Error
			},
		},
		{
			ID: "00047-AddPasswordLastChangedToUsers",
			Migrate: func(tx *gorm.DB) error {
				return tx.Exec("ALTER TABLE users ADD COLUMN IF NOT EXISTS last_password_change DATE DEFAULT CURRENT_DATE").Error
			},
			Rollback: func(tx *gorm.DB) error {
				return tx.Exec("ALTER TABLE users DROP COLUMN IF EXISTS last_password_change").Error
			},
		},
		{
			ID: "00048-AddPasswordRotateToRealm",
			Migrate: func(tx *gorm.DB) error {
				sqls := []string{
					`ALTER TABLE realms ADD COLUMN IF NOT EXISTS password_rotation_period_days integer NOT NULL DEFAULT 0`,
					`ALTER TABLE realms ADD COLUMN IF NOT EXISTS password_rotation_warning_days integer NOT NULL DEFAULT 0`,
				}

				for _, sql := range sqls {
					if err := tx.Exec(sql).Error; err != nil {
						return err
					}
				}

				return nil
			},
			Rollback: func(tx *gorm.DB) error {
				sqls := []string{
					`ALTER TABLE realms DROP COLUMN IF EXISTS password_rotation_period_days`,
					`ALTER TABLE realms DROP COLUMN IF EXISTS password_rotation_warning_days `,
				}

				for _, sql := range sqls {
					if err := tx.Exec(sql).Error; err != nil {
						return err
					}
				}

				return nil
			},
		},
		{
			ID: "00049-MakeRegionCodeUnique",
			Migrate: func(tx *gorm.DB) error {
				sqls := []string{
					// Make region code case insensitive and unique.
					"ALTER TABLE realms ALTER COLUMN region_code TYPE CITEXT",
					"ALTER TABLE realms ALTER COLUMN region_code DROP DEFAULT",
					"ALTER TABLE realms ALTER COLUMN region_code DROP NOT NULL",
				}
				for _, sql := range sqls {
					if err := tx.Exec(sql).Error; err != nil {
						return err
					}
				}

				// Make any existing empty string region codes to NULL. Without this,
				// the new unique constraint will fail.
				if err := tx.Exec("UPDATE realms SET region_code = NULL WHERE TRIM(region_code) = ''").Error; err != nil {
					return err
				}

				// Make all region codes uppercase.
				if err := tx.Exec("UPDATE realms SET region_code = UPPER(region_code) WHERE region_code IS NOT NULL").Error; err != nil {
					return err
				}

				// Find any existing duplicate region codes - this could be combined
				// into a much larger SQL statement with the next thing, but I'm
				// optimizing for readability here.
				var dupRegionCodes []string
				if err := tx.Model(&Realm{}).
					Unscoped().
					Select("UPPER(region_code) AS region_code").
					Where("region_code IS NOT NULL").
					Group("region_code").
					Having("COUNT(*) > 1").
					Pluck("region_code", &dupRegionCodes).
					Error; err != nil {
					return err
				}

				// Update any duplicate regions to not be duplicate anymore.
				for _, dupRegionCode := range dupRegionCodes {
					logger.Warn("de-duplicating region code %q", dupRegionCode)

					// I call this the "Microsoft method". For each duplicate realm,
					// append -N, starting with 1. If there are 3 realms with the region
					// code "PA", their new values will be "PA", "PA-1", and "PA-2"
					// respectively.
					sql := `
						UPDATE
							realms
						SET region_code = CONCAT(realms.region_code, '-', (z-1)::text)
						FROM (
							SELECT
								id,
								region_code,
								ROW_NUMBER() OVER (ORDER BY id ASC) AS z
							FROM realms
							WHERE UPPER(region_code) = UPPER($1)
						) AS sq
						WHERE realms.id = sq.id AND sq.z > 1`
					if err := tx.Exec(sql, dupRegionCode).Error; err != nil {
						return err
					}
				}

				sqls = []string{
					// There's already a runtime constraint and validation on names, this
					// is just an extra layer of protection at the database layer.
					"ALTER TABLE realms ALTER COLUMN name SET NOT NULL",

					// Alter the unique index on realm names to be a column constraint.
					"DROP INDEX IF EXISTS uix_realms_name",
					"ALTER TABLE realms ADD CONSTRAINT uix_realms_name UNIQUE (name)",

					// Now finally add a unique constraint on region codes.
					"ALTER TABLE realms ADD CONSTRAINT uix_realms_region_code UNIQUE (region_code)",
				}

				for _, sql := range sqls {
					if err := tx.Exec(sql).Error; err != nil {
						return err
					}
				}
				return nil
			},
			Rollback: func(tx *gorm.DB) error {
				return nil
			},
		},
		{
			ID: "00050-CreateMobileApps",
			Migrate: func(tx *gorm.DB) error {
				return tx.AutoMigrate(&MobileApp{}).Error
			},
			Rollback: func(tx *gorm.DB) error {
				return tx.DropTable("mobile_apps").Error
			},
		},
		{
			ID: "00051-CreateSystemSMSConfig",
			Migrate: func(tx *gorm.DB) error {
				sqls := []string{
					// Add a new is_system boolean column and a constraint to ensure that
					// only one row can have a value of true.
					`ALTER TABLE sms_configs ADD COLUMN IF NOT EXISTS is_system BOOL`,
					`UPDATE sms_configs SET is_system = FALSE WHERE is_system IS NULL`,
					`ALTER TABLE sms_configs ALTER COLUMN is_system SET DEFAULT FALSE`,
					`ALTER TABLE sms_configs ALTER COLUMN is_system SET NOT NULL`,
					`CREATE UNIQUE INDEX IF NOT EXISTS uix_sms_configs_is_system_true ON sms_configs (is_system) WHERE (is_system IS TRUE)`,

					// Require realm_id be set on all rows except system configs, and
					// ensure that realm_id is unique.
					`ALTER TABLE sms_configs DROP CONSTRAINT IF EXISTS nn_sms_configs_realm_id`,
					`DROP INDEX IF EXISTS nn_sms_configs_realm_id`,
					`ALTER TABLE sms_configs ADD CONSTRAINT nn_sms_configs_realm_id CHECK (is_system IS TRUE OR realm_id IS NOT NULL)`,

					`ALTER TABLE sms_configs DROP CONSTRAINT IF EXISTS uix_sms_configs_realm_id`,
					`DROP INDEX IF EXISTS uix_sms_configs_realm_id`,
					`ALTER TABLE sms_configs ADD CONSTRAINT uix_sms_configs_realm_id UNIQUE (realm_id)`,

					// Realm option set by system admins to share the system SMS config
					// with the realm.
					`ALTER TABLE realms ADD COLUMN IF NOT EXISTS can_use_system_sms_config BOOL`,
					`UPDATE realms SET can_use_system_sms_config = FALSE WHERE can_use_system_sms_config IS NULL`,
					`ALTER TABLE realms ALTER COLUMN can_use_system_sms_config SET DEFAULT FALSE`,
					`ALTER TABLE realms ALTER COLUMN can_use_system_sms_config SET NOT NULL`,

					// If true, the realm is set to use the system SMS config.
					`ALTER TABLE realms ADD COLUMN IF NOT EXISTS use_system_sms_config BOOL`,
					`UPDATE realms SET use_system_sms_config = FALSE WHERE use_system_sms_config IS NULL`,
					`ALTER TABLE realms ALTER COLUMN use_system_sms_config SET DEFAULT FALSE`,
					`ALTER TABLE realms ALTER COLUMN use_system_sms_config SET NOT NULL`,
				}

				for _, sql := range sqls {
					if err := tx.Exec(sql).Error; err != nil {
						return err
					}
				}

				return nil
			},
			Rollback: func(tx *gorm.DB) error {
				sqls := []string{
					`ALTER TABLE sms_configs DROP COLUMN IF EXISTS is_system`,
					`DROP INDEX IF EXISTS uix_sms_configs_is_system_true`,
					`ALTER TABLE sms_configs DROP CONSTRAINT IF EXISTS nn_sms_configs_realm_id`,
					`ALTER TABLE sms_configs DROP CONSTRAINT IF EXISTS uix_sms_configs_realm_id`,

					`ALTER TABLE realms DROP COLUMN IF EXISTS can_use_system_sms_config`,
					`ALTER TABLE realms DROP COLUMN IF EXISTS use_system_sms_config`,
				}

				for _, sql := range sqls {
					if err := tx.Exec(sql).Error; err != nil {
						return err
					}
				}

				return nil
			},
		},
		{
			ID: "00052-CreateRealmAllowedCIDRs",
			Migrate: func(tx *gorm.DB) error {
				return tx.AutoMigrate(&Realm{}).Error
			},
			Rollback: func(tx *gorm.DB) error {
				sqls := []string{
					`ALTER TABLE realms DROP COLUMN IF EXISTS allowed_cidrs_adminapi`,
					`ALTER TABLE realms DROP COLUMN IF EXISTS allowed_cidrs_apiserver`,
					`ALTER TABLE realms DROP COLUMN IF EXISTS allowed_cidrs_server`,
				}

				for _, sql := range sqls {
					if err := tx.Exec(sql).Error; err != nil {
						return err
					}
				}

				return nil
			},
		},
		{
			ID: "00053-AddRealmSMSCountry",
			Migrate: func(tx *gorm.DB) error {
				return tx.AutoMigrate(&Realm{}).Error
			},
			Rollback: func(tx *gorm.DB) error {
				sqls := []string{
					`ALTER TABLE realms DROP COLUMN IF EXISTS sms_country`,
				}

				for _, sql := range sqls {
					if err := tx.Exec(sql).Error; err != nil {
						return err
					}
				}

				return nil
			},
		},
		{
			ID: "00054-ChangeMobileAppNameUniqueness",
			Migrate: func(tx *gorm.DB) error {
				sqls := []string{
					`DROP INDEX IF EXISTS realm_app_name`,
					`ALTER TABLE mobile_apps ADD CONSTRAINT uix_name_realm_id_os UNIQUE (name, realm_id, os)`,
				}

				for _, sql := range sqls {
					if err := tx.Exec(sql).Error; err != nil {
						return err
					}
				}

				return nil
			},
			Rollback: func(tx *gorm.DB) error {
				sqls := []string{
					`CREATE UNIQUE INDEX realm_app_name ON mobile_apps (name, realm_id)`,
					`ALTER TABLE mobile_apps DROP CONSTRAINT uix_name_realm_id_os UNIQUE (name, realm_id, os)`,
				}

				for _, sql := range sqls {
					if err := tx.Exec(sql).Error; err != nil {
						return err
					}
				}

				return nil
			},
		},
		{
			ID: "00055-AddAuditEntries",
			Migrate: func(tx *gorm.DB) error {
				if err := tx.AutoMigrate(&AuditEntry{}).Error; err != nil {
					return err
				}

				sqls := []string{
					`CREATE INDEX IF NOT EXISTS idx_audit_entries_realm_id ON audit_entries (realm_id)`,
					`CREATE INDEX IF NOT EXISTS idx_audit_entries_actor_id ON audit_entries (actor_id)`,
					`CREATE INDEX IF NOT EXISTS idx_audit_entries_target_id ON audit_entries (target_id)`,
					`CREATE INDEX IF NOT EXISTS idx_audit_entries_created_at ON audit_entries (created_at)`,
				}

				for _, sql := range sqls {
					if err := tx.Exec(sql).Error; err != nil {
						return err
					}
				}

				return nil
			},
			Rollback: func(tx *gorm.DB) error {
				return tx.Exec(`DROP TABLE audit_entries`).Error
			},
		},
		{
			ID: "00056-AuthorzedAppsAPIKeyTypeBasis",
			Migrate: func(tx *gorm.DB) error {
				if err := tx.AutoMigrate(&AuditEntry{}).Error; err != nil {
					return err
				}

				sqls := []string{
					`ALTER TABLE authorized_apps ALTER COLUMN api_key_type DROP DEFAULT`,
					`ALTER TABLE authorized_apps ALTER COLUMN api_key_type SET NOT NULL`,
				}

				for _, sql := range sqls {
					if err := tx.Exec(sql).Error; err != nil {
						return err
					}
				}

				return nil
			},
			Rollback: func(tx *gorm.DB) error {
				return nil
			},
		},
		{
			ID: "00057-AddMFARequiredGracePeriod",
			Migrate: func(tx *gorm.DB) error {
				return tx.Exec("ALTER TABLE realms ADD COLUMN IF NOT EXISTS mfa_required_grace_period BIGINT DEFAULT 0").Error
			},
			Rollback: func(tx *gorm.DB) error {
				return tx.Exec("ALTER TABLE realms DROP COLUMN IF EXISTS mfa_required_grace_period").Error
			},
		},
		{
			ID: "00058-AddAppStoreLink",
			Migrate: func(tx *gorm.DB) error {
				return tx.Exec("ALTER TABLE mobile_apps ADD COLUMN IF NOT EXISTS url TEXT").Error
			},
			Rollback: func(tx *gorm.DB) error {
				return tx.Exec("ALTER TABLE realms DROP COLUMN IF EXISTS url").Error
			},
		},
		{
			ID: "00059-AddVerCodeIndexes",
			Migrate: func(tx *gorm.DB) error {
				sqls := []string{
					`CREATE INDEX IF NOT EXISTS idx_vercode_recent ON verification_codes(realm_id, issuing_user_id)`,
				}

				for _, sql := range sqls {
					if err := tx.Exec(sql).Error; err != nil {
						return err
					}
				}
				return nil
			},
			Rollback: func(tx *gorm.DB) error {
				sqls := []string{
					`DROP INDEX IF EXISTS idx_vercode_recent`,
				}

				for _, sql := range sqls {
					if err := tx.Exec(sql).Error; err != nil {
						return err
					}
				}
				return nil
			},
		},
		{
			ID: "00060-AddEmailConfig",
			Migrate: func(tx *gorm.DB) error {
				return tx.AutoMigrate(&EmailConfig{}).Error
			},
			Rollback: func(tx *gorm.DB) error {
				return tx.DropTable("email_configs").Error
			},
		},
		{
			ID: "00061-CreateSystemEmailConfig",
			Migrate: func(tx *gorm.DB) error {
				sqls := []string{
					// Add a new is_system boolean column and a constraint to ensure that
					// only one row can have a value of true.
					`CREATE UNIQUE INDEX IF NOT EXISTS uix_email_configs_is_system_true ON email_configs (is_system) WHERE (is_system IS TRUE)`,

					// Require realm_id be set on all rows except system configs, and
					// ensure that realm_id is unique.
					`ALTER TABLE email_configs DROP CONSTRAINT IF EXISTS nn_email_configs_realm_id`,
					`DROP INDEX IF EXISTS nn_email_configs_realm_id`,
					`ALTER TABLE email_configs ADD CONSTRAINT nn_email_configs_realm_id CHECK (is_system IS TRUE OR realm_id IS NOT NULL)`,

					`ALTER TABLE email_configs DROP CONSTRAINT IF EXISTS uix_email_configs_realm_id`,
					`DROP INDEX IF EXISTS uix_email_configs_realm_id`,
					`ALTER TABLE email_configs ADD CONSTRAINT uix_email_configs_realm_id UNIQUE (realm_id)`,

					// Realm option set by system admins to share the system Email config
					// with the realm.
					`ALTER TABLE realms ADD COLUMN IF NOT EXISTS can_use_system_email_config BOOL`,
					`UPDATE realms SET can_use_system_email_config = FALSE WHERE can_use_system_email_config IS NULL`,
					`ALTER TABLE realms ALTER COLUMN can_use_system_email_config SET DEFAULT FALSE`,
					`ALTER TABLE realms ALTER COLUMN can_use_system_email_config SET NOT NULL`,

					// If true, the realm is set to use the system Email config.
					`ALTER TABLE realms ADD COLUMN IF NOT EXISTS use_system_email_config BOOL`,
					`UPDATE realms SET use_system_email_config = FALSE WHERE use_system_email_config IS NULL`,
					`ALTER TABLE realms ALTER COLUMN use_system_email_config SET DEFAULT FALSE`,
					`ALTER TABLE realms ALTER COLUMN use_system_email_config SET NOT NULL`,

					// Add templates
					`ALTER TABLE realms ADD COLUMN IF NOT EXISTS email_invite_template text`,
					`ALTER TABLE realms ADD COLUMN IF NOT EXISTS email_password_reset_template text`,
					`ALTER TABLE realms ADD COLUMN IF NOT EXISTS email_verify_template text`,
				}

				for _, sql := range sqls {
					if err := tx.Exec(sql).Error; err != nil {
						return err
					}
				}

				return nil
			},
			Rollback: func(tx *gorm.DB) error {
				sqls := []string{
					`ALTER TABLE email_configs DROP COLUMN IF EXISTS is_system`,
					`DROP INDEX IF EXISTS uix_email_configs_is_system_true`,
					`ALTER TABLE email_configs DROP CONSTRAINT IF EXISTS nn_email_configs_realm_id`,
					`ALTER TABLE email_configs DROP CONSTRAINT IF EXISTS uix_email_configs_realm_id`,

					`ALTER TABLE realms DROP COLUMN IF EXISTS can_use_system_email_config`,
					`ALTER TABLE realms DROP COLUMN IF EXISTS use_system_email_config`,

					`ALTER TABLE realms DROP COLUMN IF EXISTS email_invite_template`,
					`ALTER TABLE realms DROP COLUMN IF EXISTS email_password_reset_template`,
					`ALTER TABLE realms DROP COLUMN IF EXISTS email_verify_template`,
				}

				for _, sql := range sqls {
					if err := tx.Exec(sql).Error; err != nil {
						return err
					}
				}

				return nil
			},
		},
		{
			ID: "00062-AddTestDate",
			Migrate: func(tx *gorm.DB) error {
				return tx.AutoMigrate(&VerificationCode{}).Error
			},
			Rollback: func(tx *gorm.DB) error {
				return tx.Exec("ALTER TABLE verification_codes DROP COLUMN IF EXISTS test_date").Error
			},
		},
		{
			ID: "00063-AddTokenTestDate",
			Migrate: func(tx *gorm.DB) error {
				return tx.AutoMigrate(&Token{}).Error
			},
			Rollback: func(tx *gorm.DB) error {
				return tx.Exec("ALTER TABLE tokens DROP COLUMN IF EXISTS test_date").Error
			},
		},
		{
			ID: "00064-RescopeVerificationCodeIndices",
			Migrate: func(tx *gorm.DB) error {
				sqls := []string{
					"ALTER TABLE verification_codes ALTER COLUMN long_code DROP NOT NULL",
					"CREATE UNIQUE INDEX IF NOT EXISTS uix_verification_codes_realm_code ON verification_codes (realm_id,code) WHERE code != ''",
					"CREATE UNIQUE INDEX IF NOT EXISTS uix_verification_codes_realm_long_code ON verification_codes (realm_id,long_code) WHERE long_code != ''",
					"DROP INDEX IF EXISTS uix_verification_codes_code",
					"DROP INDEX IF EXISTS uix_verification_codes_long_code",
				}

				for _, sql := range sqls {
					if err := tx.Exec(sql).Error; err != nil {
						return err
					}
				}

				return nil
			},
			Rollback: func(tx *gorm.DB) error {
				sqls := []string{
					"DELETE FROM verification_codes WHERE code = '' or long_code = ''",
				}

				for _, sql := range sqls {
					if err := tx.Exec(sql).Error; err != nil {
						return err
					}
				}

				return nil
			},
		},
		{
			ID: "00065-RenameUserAdminToSystemAdmin",
			Migrate: func(tx *gorm.DB) error {
				sqls := []string{
					`
					DO $$
					BEGIN
						IF EXISTS(SELECT 1 FROM information_schema.columns WHERE table_name = 'users' AND column_name = 'admin')
						THEN
							ALTER TABLE users RENAME COLUMN admin TO system_admin;
						END IF;
					END $$;
					`,

					`CREATE INDEX idx_users_system_admin ON users(system_admin)`,
				}

				for _, sql := range sqls {
					if err := tx.Exec(sql).Error; err != nil {
						return err
					}
				}

				return nil
			},
			Rollback: func(tx *gorm.DB) error {
				sqls := []string{
					`ALTER TABLE users RENAME COLUMN system_admin TO admin`,
					`DROP INDEX IF EXISTS idx_users_system_admin`,
				}

				for _, sql := range sqls {
					if err := tx.Exec(sql).Error; err != nil {
						return err
					}
				}

				return nil
			},
		},
		{
			ID: "00066-AddVerCodeUUIDUniqueIndexe",
			Migrate: func(tx *gorm.DB) error {
				sqls := []string{
					`DROP INDEX IF EXISTS idx_vercode_uuid`,
					fmt.Sprintf("CREATE UNIQUE INDEX IF NOT EXISTS %s ON verification_codes(uuid)", VercodeUUIDUniqueIndex),
				}

				for _, sql := range sqls {
					if err := tx.Exec(sql).Error; err != nil {
						return err
					}
				}
				return nil
			},
			Rollback: func(tx *gorm.DB) error {
				sqls := []string{
					fmt.Sprintf("DROP INDEX IF EXISTS %s", VercodeUUIDUniqueIndex),
					`CREATE INDEX IF NOT EXISTS idx_vercode_uuid ON verification_codes(uuid)`,
				}

				for _, sql := range sqls {
					if err := tx.Exec(sql).Error; err != nil {
						return err
					}
				}
				return nil
			},
		},
		{
			ID: "00067-AddRealmAllowBulkUpload",
			Migrate: func(tx *gorm.DB) error {

				sqls := []string{
					`ALTER TABLE realms ADD COLUMN IF NOT EXISTS allow_bulk_upload BOOL`,
					`UPDATE realms SET allow_bulk_upload = FALSE WHERE allow_bulk_upload IS NULL`,
					`ALTER TABLE realms ALTER COLUMN allow_bulk_upload SET DEFAULT FALSE`,
					`ALTER TABLE realms ALTER COLUMN allow_bulk_upload SET NOT NULL`,
				}

				for _, sql := range sqls {
					if err := tx.Exec(sql).Error; err != nil {
						return err
					}
				}
				return nil
			},
			Rollback: func(tx *gorm.DB) error {
				return tx.Exec("ALTER TABLE realms DROP COLUMN IF EXISTS allow_bulk_upload").Error
			},
		},
		{
			ID: "00068-EnablePGAudit",
			Migrate: func(tx *gorm.DB) error {
				_ = tx.Exec(`CREATE EXTENSION pgaudit`).Error
				return nil
			},
		},
		{
			ID: "00069-AddExternalIssuerStats",
			Migrate: func(tx *gorm.DB) error {
				if err := tx.AutoMigrate(&ExternalIssuerStat{}).Error; err != nil {
					return err
				}
				sql := `CREATE UNIQUE INDEX IF NOT EXISTS idx_external_issuer_stats_date_issuer_id_realm_id ON external_issuer_stats (date, issuer_id, realm_id)`
				return tx.Exec(sql).Error
			},
			Rollback: func(tx *gorm.DB) error {
				return tx.DropTable(&ExternalIssuerStat{}).Error
			},
		},
		{
			ID: "00070-AddExternalIssuerIDToVerificationCode",
			Migrate: func(tx *gorm.DB) error {
				sql := `ALTER TABLE verification_codes ADD COLUMN IF NOT EXISTS issuing_external_id VARCHAR(255)`
				return tx.Exec(sql).Error
			},
			Rollback: func(tx *gorm.DB) error {
				return tx.DropTable(&ExternalIssuerStat{}).Error
			},
		},
		{
			ID: "00071-AddDailyActiveUsersToRealmStats",
			Migrate: func(tx *gorm.DB) error {
				sql := `ALTER TABLE realm_stats ADD COLUMN IF NOT EXISTS daily_active_users INTEGER DEFAULT 0`
				return tx.Exec(sql).Error
			},
			Rollback: func(tx *gorm.DB) error {
				sql := `ALTER TABLE realm_stats DROP COLUMN IF EXISTS daily_active_users`
				return tx.Exec(sql).Error
			},
		},
		{
			ID: "00072-ChangeSMSTemplateType",
			Migrate: func(tx *gorm.DB) error {
				return tx.Exec("ALTER TABLE realms ALTER COLUMN sms_text_template TYPE text").Error
			},
			Rollback: func(tx *gorm.DB) error {
				// No rollback for this, as there is no reason to do so.
				return nil
			},
		},
		{
			ID: "00073-AddSMSFromNumbers",
			Migrate: func(tx *gorm.DB) error {
				sqls := []string{
					`CREATE TABLE sms_from_numbers (
						id SERIAL PRIMARY KEY NOT NULL,
						label CITEXT UNIQUE,
						value TEXT UNIQUE
					)`,
					`ALTER TABLE realms ADD COLUMN IF NOT EXISTS sms_from_number_id INTEGER`,
					`ALTER TABLE realms ADD CONSTRAINT fk_sms_from_number FOREIGN KEY (sms_from_number_id) REFERENCES sms_from_numbers(id)`,
				}

				for _, sql := range sqls {
					if err := tx.Exec(sql).Error; err != nil {
						return err
					}
				}
				return nil
			},
			Rollback: func(tx *gorm.DB) error {
				sql := `DROP TABLE IF EXISTS sms_from_numbers`
				return tx.Exec(sql).Error
			},
		},
		{
			ID: "00074-MigrateSystemSMSConfig",
			Migrate: func(tx *gorm.DB) error {
				systemSMSConfig, err := db.SystemSMSConfig()
				if err != nil {
					// There are no system sms configs, so there's no migration needed.
					if IsNotFound(err) {
						return nil
					}
					return fmt.Errorf("failed to find system sms config: %w", err)
				}

				// Create an SMS from number for that entry.
				smsFromNumber := &SMSFromNumber{
					Label: "Default",
					Value: systemSMSConfig.TwilioFromNumber,
				}
				if err := db.CreateOrUpdateSMSFromNumbers([]*SMSFromNumber{smsFromNumber}); err != nil {
					return fmt.Errorf("failed to create sms from number: %w", err)
				}

				// Update anyone using the system config.
				sql := `UPDATE realms SET sms_from_number_id = ? WHERE use_system_sms_config IS TRUE`
				return tx.Exec(sql, smsFromNumber.ID).Error
			},
			Rollback: func(tx *gorm.DB) error {
				return nil
			},
		},
		{
<<<<<<< HEAD
			ID: "00075-EnableExtension_hstore",
			Migrate: func(tx *gorm.DB) error {
				return tx.Exec("CREATE EXTENSION IF NOT EXISTS hstore").Error
			},
		},
		{
			ID: "00076-AddAlternateSMSTemplates",
			Migrate: func(tx *gorm.DB) error {
				return tx.Exec(`ALTER TABLE realms ADD COLUMN IF NOT EXISTS alternate_sms_templates hstore`).Error
			},
			Rollback: func(tx *gorm.DB) error {
				return tx.Exec(`ALTER TABLE realms DROP COLUMN IF EXISTS alternate_sms_templates`).Error
=======
			ID: "00075-CreateRBAC",
			Migrate: func(tx *gorm.DB) error {
				// These tables will already exist for existing apps, but it will NOT
				// exist for apps running migrations for the first time. The reason is
				// because Gorm's automigrate created the join tables automagically in
				// the past because the models were annotated. But the models are no
				// longer annotated, so the join table is not created.
				if err := tx.Exec(`CREATE TABLE IF NOT EXISTS user_realms (
					realm_id INTEGER,
					user_id INTEGER,
					PRIMARY KEY (realm_id, user_id)
				)`).Error; err != nil {
					return err
				}
				if err := tx.Exec(`CREATE TABLE IF NOT EXISTS admin_realms (
					realm_id INTEGER,
					user_id INTEGER,
					PRIMARY KEY (realm_id, user_id)
				)`).Error; err != nil {
					return err
				}

				// Update existing columns defaults.
				if err := tx.Exec(`ALTER TABLE user_realms ALTER COLUMN realm_id SET NOT NULL`).Error; err != nil {
					return err
				}
				if err := tx.Exec(`ALTER TABLE user_realms ALTER COLUMN user_id SET NOT NULL`).Error; err != nil {
					return err
				}

				// Convert realm and user into real foreign keys. If the parent record
				// is deleted, also delete the membership record.
				if err := tx.Exec(`ALTER TABLE user_realms ADD CONSTRAINT fk_realm FOREIGN KEY (realm_id) REFERENCES realms(id) ON DELETE CASCADE`).Error; err != nil {
					return err
				}
				if err := tx.Exec(`ALTER TABLE user_realms ADD CONSTRAINT fk_user FOREIGN KEY (user_id) REFERENCES users(id) ON DELETE CASCADE`).Error; err != nil {
					return err
				}

				// Create new column in user_realms.
				if err := tx.Exec(`ALTER TABLE user_realms ADD COLUMN IF NOT EXISTS permissions BIGINT`).Error; err != nil {
					return err
				}

				// Update all existing permissions to be RealmUser.
				if err := tx.Exec(
					`UPDATE user_realms SET permissions = $1`,
					int64(rbac.LegacyRealmUser),
				).Error; err != nil {
					return err
				}

				// Set the default for new permissions to 0 (none) and disallow NULL.
				if err := tx.Exec(`ALTER TABLE user_realms ALTER COLUMN permissions SET DEFAULT 0`).Error; err != nil {
					return err
				}
				if err := tx.Exec(`ALTER TABLE user_realms ALTER COLUMN permissions SET NOT NULL`).Error; err != nil {
					return err
				}

				// Migrate existing admin_realms permissions into user_realms with the
				// legacy realm admin permission.
				if err := tx.Exec(
					`INSERT INTO user_realms(user_id, realm_id, permissions)
						SELECT user_id, realm_id, $1 FROM admin_realms
						ON CONFLICT (user_id, realm_id) DO UPDATE SET permissions = $1`,
					int64(rbac.LegacyRealmAdmin|rbac.LegacyRealmUser),
				).Error; err != nil {
					return err
				}

				// Rename user_realms.
				if err := tx.Exec(`ALTER TABLE user_realms RENAME TO memberships`).Error; err != nil {
					return err
				}
				if err := tx.Exec(`ALTER INDEX user_realms_pkey RENAME TO memberships_pkey`).Error; err != nil {
					return err
				}

				// Add indexes on realm_id and user_id individually for lookups.
				if err := tx.Exec(`CREATE INDEX IF NOT EXISTS idx_memberships_realm_id ON memberships(realm_id)`).Error; err != nil {
					return err
				}
				if err := tx.Exec(`CREATE INDEX IF NOT EXISTS idx_memberships_user_id ON memberships(user_id)`).Error; err != nil {
					return err
				}

				// Drop admin_realms.
				if err := tx.Exec(`DROP TABLE IF EXISTS admin_realms`).Error; err != nil {
					return err
				}

				return nil
			},
			Rollback: func(tx *gorm.DB) error {
				// No rollback for this
				return nil
>>>>>>> 849c894f
			},
		},
	})
}

// MigrateTo migrates the database to a specific target migration ID.
func (db *Database) MigrateTo(ctx context.Context, target string, rollback bool) error {
	m := db.getMigrations(ctx)

	var err error
	if target == "" {
		if rollback {
			err = m.RollbackTo(initState)
		} else {
			err = m.Migrate() // run all remaining migrations.
		}
	} else {
		if rollback {
			err = m.RollbackTo(target)
		} else {
			err = m.MigrateTo(target)
		}
	}

	if err != nil {
		return err
	}
	return nil
}

// RunMigrations will apply sequential, transactional migrations to the database
func (db *Database) RunMigrations(ctx context.Context) error {
	m := db.getMigrations(ctx)
	if err := m.Migrate(); err != nil {
		return err
	}
	return nil
}<|MERGE_RESOLUTION|>--- conflicted
+++ resolved
@@ -1729,20 +1729,6 @@
 			},
 		},
 		{
-<<<<<<< HEAD
-			ID: "00075-EnableExtension_hstore",
-			Migrate: func(tx *gorm.DB) error {
-				return tx.Exec("CREATE EXTENSION IF NOT EXISTS hstore").Error
-			},
-		},
-		{
-			ID: "00076-AddAlternateSMSTemplates",
-			Migrate: func(tx *gorm.DB) error {
-				return tx.Exec(`ALTER TABLE realms ADD COLUMN IF NOT EXISTS alternate_sms_templates hstore`).Error
-			},
-			Rollback: func(tx *gorm.DB) error {
-				return tx.Exec(`ALTER TABLE realms DROP COLUMN IF EXISTS alternate_sms_templates`).Error
-=======
 			ID: "00075-CreateRBAC",
 			Migrate: func(tx *gorm.DB) error {
 				// These tables will already exist for existing apps, but it will NOT
@@ -1840,7 +1826,21 @@
 			Rollback: func(tx *gorm.DB) error {
 				// No rollback for this
 				return nil
->>>>>>> 849c894f
+			},
+		},
+		{
+			ID: "00075-EnableExtension_hstore",
+			Migrate: func(tx *gorm.DB) error {
+				return tx.Exec("CREATE EXTENSION IF NOT EXISTS hstore").Error
+			},
+		},
+		{
+			ID: "00076-AddAlternateSMSTemplates",
+			Migrate: func(tx *gorm.DB) error {
+				return tx.Exec(`ALTER TABLE realms ADD COLUMN IF NOT EXISTS alternate_sms_templates hstore`).Error
+			},
+			Rollback: func(tx *gorm.DB) error {
+				return tx.Exec(`ALTER TABLE realms DROP COLUMN IF EXISTS alternate_sms_templates`).Error
 			},
 		},
 	})
