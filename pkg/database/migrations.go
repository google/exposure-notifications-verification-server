--- conflicted
+++ resolved
@@ -367,25 +367,6 @@
 			},
 		},
 		{
-<<<<<<< HEAD
-			ID: "00016-AddIssuerIDColumns",
-			Migrate: func(tx *gorm.DB) error {
-				logger.Infof("db migrations: adding issuer id columns to verification codes")
-				err := tx.AutoMigrate(&VerificationCode{}, &UserStats{}, &AuthorizedAppStats{}).Error
-				return err
-
-			},
-			Rollback: func(tx *gorm.DB) error {
-				if err := tx.Model(&VerificationCode{}).DropColumn("issuing_user_id").Error; err != nil {
-					return err
-				}
-				if err := tx.Model(&VerificationCode{}).DropColumn("issuing_app_id").Error; err != nil {
-					return err
-				}
-				if err := tx.DropTable(&UserStats{}).Error; err != nil {
-					return err
-				}
-=======
 			ID: "00016-MigrateSMSConfigs",
 			Migrate: func(tx *gorm.DB) error {
 				logger.Infof("db migrations: migrating sms configs")
@@ -422,10 +403,29 @@
 				return nil
 			},
 			Rollback: func(tx *gorm.DB) error {
->>>>>>> ec400135
-				return nil
-			},
-		},
+				return nil
+			},
+		},
+		{
+			ID: "00017-AddIssuerIDColumns",
+			Migrate: func(tx *gorm.DB) error {
+				logger.Infof("db migrations: adding issuer id columns to verification codes")
+				err := tx.AutoMigrate(&VerificationCode{}, &UserStats{}, &AuthorizedAppStats{}).Error
+				return err
+
+			},
+			Rollback: func(tx *gorm.DB) error {
+				if err := tx.Model(&VerificationCode{}).DropColumn("issuing_user_id").Error; err != nil {
+					return err
+				}
+				if err := tx.Model(&VerificationCode{}).DropColumn("issuing_app_id").Error; err != nil {
+					return err
+				}
+				if err := tx.DropTable(&UserStats{}).Error; err != nil {
+					return err
+				}
+			}
+		}
 	})
 }
 
