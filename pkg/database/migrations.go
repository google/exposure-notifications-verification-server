// Copyright 2020 Google LLC
//
// Licensed under the Apache License, Version 2.0 (the "License");
// you may not use this file except in compliance with the License.
// You may obtain a copy of the License at
//
//      http://www.apache.org/licenses/LICENSE-2.0
//
// Unless required by applicable law or agreed to in writing, software
// distributed under the License is distributed on an "AS IS" BASIS,
// WITHOUT WARRANTIES OR CONDITIONS OF ANY KIND, either express or implied.
// See the License for the specific language governing permissions and
// limitations under the License.

package database

import (
	"context"
	"fmt"
	"strings"
	"time"

	"github.com/google/exposure-notifications-server/pkg/logging"

	"github.com/jinzhu/gorm"
	"gopkg.in/gormigrate.v1"
)

const initState = "00000-Init"

func (db *Database) getMigrations(ctx context.Context) *gormigrate.Gormigrate {
	logger := logging.FromContext(ctx)
	options := gormigrate.DefaultOptions

	return gormigrate.New(db.db, options, []*gormigrate.Migration{
		{
			ID: initState,
			Migrate: func(tx *gorm.DB) error {
				return nil
			},
			Rollback: func(tx *gorm.DB) error {
				return nil
			},
		},
		{
			ID: "00001-CreateUsers",
			Migrate: func(tx *gorm.DB) error {
				// This is "out of order" as it were, but is needed to bootstrap fresh systems.
				// Also in migration 8
				logger.Debugw("creating realms table")
				if err := tx.AutoMigrate(&Realm{}).Error; err != nil {
					return err
				}

				logger.Debugw("creating users table")
				return tx.AutoMigrate(&User{}).Error
			},
			Rollback: func(tx *gorm.DB) error {
				if err := tx.DropTable("users").Error; err != nil {
					return err
				}
				return tx.DropTable("realms").Error
			},
		},
		{
			ID: "00002-CreateVerificationCodes",
			Migrate: func(tx *gorm.DB) error {
				logger.Debugw("creating verification codes table")
				return tx.AutoMigrate(&VerificationCode{}).Error
			},
			Rollback: func(tx *gorm.DB) error {
				return tx.DropTable("verification_codes").Error
			},
		},
		{
			ID: "00003-CreateAuthorizedApps",
			Migrate: func(tx *gorm.DB) error {
				logger.Debugw("creating authorized apps table")
				return tx.AutoMigrate(&AuthorizedApp{}).Error
			},
			Rollback: func(tx *gorm.DB) error {
				return tx.DropTable("authorized_apps").Error
			},
		},
		{
			ID: "00004-CreateTokens",
			Migrate: func(tx *gorm.DB) error {
				logger.Debugw("creating tokens table")
				return tx.AutoMigrate(&Token{}).Error
			},
			Rollback: func(tx *gorm.DB) error {
				return tx.DropTable("tokens").Error
			},
		},
		{
			ID: "00005-CreateCleanups",
			Migrate: func(tx *gorm.DB) error {
				logger.Debugw("creating cleanup status table")
				if err := tx.AutoMigrate(&CleanupStatus{}).Error; err != nil {
					return err
				}
				// Seed database w/ cleanup record.
				if err := tx.Create(&CleanupStatus{Type: "cleanup", Generation: 1, NotBefore: time.Now()}).Error; err != nil {
					return err
				}
				return nil
			},
			Rollback: func(tx *gorm.DB) error {
				return tx.DropTable("cleanup_statuses").Error
			},
		},
		{
			ID: "00006-AddIndexes",
			Migrate: func(tx *gorm.DB) error {
				logger.Debugw("add users purge index")
				if err := tx.Model(&User{}).AddIndex("users_purge_index", "updated_at").Error; err != nil {
					return err
				}
				logger.Debugw("add verification code purge index")
				if err := tx.Model(&VerificationCode{}).AddIndex("ver_code_purge_index", "expires_at").Error; err != nil {
					return err
				}
				logger.Debugw("add tokens purge index")
				if err := tx.Model(&VerificationCode{}).AddIndex("token_purge_index", "expires_at").Error; err != nil {
					return err
				}
				return nil
			},
			Rollback: func(tx *gorm.DB) error {
				logger.Debugw("drop users purge index")
				if err := tx.Model(&User{}).RemoveIndex("users_purge_index").Error; err != nil {
					return err
				}
				logger.Debugw("drop verification code purge index")
				if err := tx.Model(&VerificationCode{}).RemoveIndex("ver_code_purge_index").Error; err != nil {
					return err
				}
				logger.Debugw("drop tokens purge index")
				if err := tx.Model(&VerificationCode{}).RemoveIndex("token_purge_index").Error; err != nil {
					return err
				}
				return nil
			},
		},
		{
			ID: "00007-AddSymptomOnset",
			Migrate: func(tx *gorm.DB) error {
				logger.Debugw("rename test_date to symptom_date")
				// AutoMigrate will add missing fields.
				if err := tx.AutoMigrate(&VerificationCode{}).Error; err != nil {
					return err
				}
				// If not upgrading from an old version, this column will have never been created.
				if tx.NewScope(&VerificationCode{}).HasColumn("test_date") {
					if err := tx.Model(&VerificationCode{}).DropColumn("test_date").Error; err != nil {
						return err
					}
				}

				if err := tx.AutoMigrate(&Token{}).Error; err != nil {
					return err
				}
				// If not upgrading from an old version, this column will have never been created.
				if tx.NewScope(&Token{}).HasColumn("test_date") {
					if err := tx.Model(&Token{}).DropColumn("test_date").Error; err != nil {
						return err
					}
				}
				return nil
			},
			Rollback: func(tx *gorm.DB) error {
				logger.Debugw("rename symptom_date to test_date")
				if err := tx.Model(&VerificationCode{}).DropColumn("symptom_date").Error; err != nil {
					return err
				}
				if err := tx.Model(&Token{}).DropColumn("symptom_date").Error; err != nil {
					return err
				}
				return nil
			},
		},
		{
			ID: "00008-AddKeyTypes",
			Migrate: func(tx *gorm.DB) error {
				logger.Debugw("upgrading authorized_apps table.")
				return tx.AutoMigrate(&AuthorizedApp{}).Error
			},
			Rollback: func(tx *gorm.DB) error {
				if err := tx.Model(&AuthorizedApp{}).DropColumn("admin_key").Error; err != nil {
					return err
				}
				return nil
			},
		},
		{
			ID: "00009-AddIssuerColumns",
			Migrate: func(tx *gorm.DB) error {
				logger.Debugw("adding issuer columns to issued codes")
				return tx.AutoMigrate(&VerificationCode{}).Error
			},
			Rollback: func(tx *gorm.DB) error {
				if err := tx.Model(&VerificationCode{}).DropColumn("issuing_user").Error; err != nil {
					return err
				}
				if err := tx.Model(&VerificationCode{}).DropColumn("issuing_app").Error; err != nil {
					return err
				}
				return nil
			},
		},
		{
			ID: "00010-AddSMSConfig",
			Migrate: func(tx *gorm.DB) error {
				logger.Debugw("adding sms_configs table")
				return tx.AutoMigrate(&SMSConfig{}).Error
			},
			Rollback: func(tx *gorm.DB) error {
				return tx.DropTable("sms_configs").Error
			},
		},
		{
			ID: "00011-AddRealms",
			Migrate: func(tx *gorm.DB) error {
				logger.Debugw("creating realms table")
				// Add the realms table.
				if err := tx.AutoMigrate(&Realm{}).Error; err != nil {
					return err
				}
				logger.Debugw("creating default realm")
				// Create the default realm with all of the default settings.
				defaultRealm := NewRealmWithDefaults("Default")
				if err := tx.FirstOrCreate(defaultRealm).Error; err != nil {
					return err
				}

				// Add realm relations to the rest of the tables.
				logger.Debugw("adding RealmID to users")
				if err := tx.AutoMigrate(&User{}).Error; err != nil {
					return err
				}
				logger.Debugw("joining users to the default realm")
				var users []*User
				if err := tx.Find(&users).Error; err != nil {
					return err
				}
				for _, u := range users {
					logger.Debugw("adding user to default realm", "user", u.ID)

					u.AddRealm(defaultRealm)
					if u.Admin {
						u.AddRealmAdmin(defaultRealm)
					}

					if err := tx.Save(u).Error; err != nil {
						return err
					}
				}

				logger.Debugw("adding RealmID to authorized_apps")
				if err := tx.AutoMigrate(&AuthorizedApp{}).Error; err != nil {
					return err
				}
				var authApps []*AuthorizedApp
				if err := tx.Unscoped().Find(&authApps).Error; err != nil {
					return err
				}
				for _, a := range authApps {
					logger.Debugw("added auth app to default realm", "app", a.Name)
					a.RealmID = defaultRealm.ID
					if err := tx.Save(a).Error; err != nil {
						return err
					}
				}

				logger.Debugw("adding RealmID to VerificationCodes")
				if err := tx.AutoMigrate(&VerificationCode{}).Error; err != nil {
					return err
				}
				logger.Debugw("joining existing VerificationCodes to default realm")
				if err := tx.Exec("UPDATE verification_codes SET realm_id=?", defaultRealm.ID).Error; err != nil {
					return err
				}

				logger.Debugw("adding RealmID to Tokens")
				if err := tx.AutoMigrate(&Token{}).Error; err != nil {
					return err
				}
				logger.Debugw("joining existing tokens to default realm")
				if err := tx.Exec("UPDATE tokens SET realm_id=?", defaultRealm.ID).Error; err != nil {
					return err
				}

				logger.Debugw("adding RealmID to SMSConfig")
				if err := tx.AutoMigrate(&SMSConfig{}).Error; err != nil {
					return err
				}
				logger.Debugw("joining existing SMS config to default realm")
				if err := tx.Exec("UPDATE sms_configs SET realm_id=?", defaultRealm.ID).Error; err != nil {
					return err
				}

				return nil
			},
			Rollback: func(tx *gorm.DB) error {
				ddl := []string{
					"ALTER TABLE sms_configs DROP COLUMN realm_id",
					"ALTER TABLE tokens DROP COLUMN realm_id",
					"ALTER TABLE verification_codes DROP COLUMN realm_id",
					"ALTER TABLE authorized_apps DROP COLUMN realm_id",
					"DROP TABLE admin_realms",
					"DROP TABLE user_realms",
					"DROP TABLE realms",
				}
				for _, stmt := range ddl {
					if err := tx.Exec(stmt).Error; err != nil {
						return fmt.Errorf("unable to execute '%v': %w", stmt, err)
					}
				}
				return nil
			},
		},
		{
			ID: "00012-DropAuthorizedAppUniqueNameIndex",
			Migrate: func(tx *gorm.DB) error {
				logger.Debugw("dropping authorized apps unique name index")
				sql := "DROP INDEX IF EXISTS uix_authorized_apps_name"
				if err := tx.Exec(sql).Error; err != nil {
					return err
				}
				return nil
			},
			Rollback: func(tx *gorm.DB) error {
				return nil
			},
		},
		{
			ID: "00013-AddCompositeIndexOnAuthorizedApp",
			Migrate: func(tx *gorm.DB) error {
				logger.Debugw("adding authorized apps realm/name composite index")
				if err := tx.AutoMigrate(&AuthorizedApp{}).Error; err != nil {
					return err
				}
				return nil
			},
			Rollback: func(tx *gorm.DB) error {
				return nil
			},
		},
		{
			ID: "00014-DropUserPurgeIndex",
			Migrate: func(tx *gorm.DB) error {
				logger.Debugw("dropping user purge index")
				sql := "DROP INDEX IF EXISTS users_purge_index"
				return tx.Exec(sql).Error
			},
			Rollback: func(tx *gorm.DB) error {
				return tx.Model(&User{}).AddIndex("users_purge_index", "updated_at").Error
			},
		},
		{
			ID: "00015-DropUserDisabled",
			Migrate: func(tx *gorm.DB) error {
				logger.Debugw("dropping user disabled column")
				sql := "ALTER TABLE users DROP COLUMN IF EXISTS disabled"
				return tx.Exec(sql).Error
			},
			Rollback: func(tx *gorm.DB) error {
				sql := "ALTER TABLE users ADD COLUMN disabled bool NOT NULL DEFAULT true"
				return tx.Exec(sql).Error
			},
		},
		{
			ID: "00016-MigrateSMSConfigs",
			Migrate: func(tx *gorm.DB) error {
				logger.Debugw("migrating sms configs")

				var sms SMSConfig
				rows, err := tx.Model(&SMSConfig{}).Rows()
				if err != nil {
					return err
				}
				defer rows.Close()

				for rows.Next() {
					if err := tx.ScanRows(rows, &sms); err != nil {
						return err
					}

					// Convert from secret manager -> kms.
					if strings.HasPrefix(sms.TwilioAuthToken, "projects/") {
						// Get the secret
						val, err := db.secretManager.GetSecretValue(ctx, sms.TwilioAuthToken)
						if err != nil {
							return err
						}

						// Save the plaintext back on the model. The model's hook will
						// encrypt this with the KMS configuration.
						sms.TwilioAuthToken = string(val)
						if err := db.SaveSMSConfig(&sms); err != nil {
							return err
						}
					}
				}

				return nil
			},
			Rollback: func(tx *gorm.DB) error {
				return nil
			},
		},
		{
			ID: "00017-AddIssuerIDColumns",
			Migrate: func(tx *gorm.DB) error {
				logger.Debugw("adding issuer id columns to verification codes")
				err := tx.AutoMigrate(&VerificationCode{}, &UserStats{}, &AuthorizedAppStats{}).Error
				return err

			},
			Rollback: func(tx *gorm.DB) error {
				if err := tx.Model(&VerificationCode{}).DropColumn("issuing_user_id").Error; err != nil {
					return err
				}
				if err := tx.Model(&VerificationCode{}).DropColumn("issuing_app_id").Error; err != nil {
					return err
				}
				if err := tx.DropTable(&UserStats{}).Error; err != nil {
					return err
				}
				return nil
			},
		},
		{
			ID: "00018-IncreaseAPIKeySize",
			Migrate: func(tx *gorm.DB) error {
				logger.Debugw("increasing API key size")
				sql := "ALTER TABLE authorized_apps ALTER COLUMN api_key TYPE varchar(512)"
				return tx.Exec(sql).Error
			},
			Rollback: func(tx *gorm.DB) error {
				sql := "ALTER TABLE authorized_apps ALTER COLUMN api_key TYPE varchar(100)"
				return tx.Exec(sql).Error
			},
		},
		{
			ID: "00019-AddAPIKeyPreviewAuthApp",
			Migrate: func(tx *gorm.DB) error {
				logger.Debugw("migrating authapp")
				return tx.AutoMigrate(AuthorizedApp{}).Error
			},
			Rollback: func(tx *gorm.DB) error {
				return nil
			},
		},
		{
			ID: "00020-HMACAPIKeys",
			Migrate: func(tx *gorm.DB) error {
				logger.Debugw("HMACing existing api keys")

				var apps []AuthorizedApp
				if err := tx.Model(AuthorizedApp{}).Find(&apps).Error; err != nil {
					return err
				}

				for _, app := range apps {
					// If the key has a preview, it's v2
					if app.APIKeyPreview != "" {
						continue
					}

					apiKeyPreview := app.APIKey[:6]
					newAPIKey, err := db.GenerateAPIKeyHMAC(app.APIKey)
					if err != nil {
						return fmt.Errorf("failed to hmac %v: %w", app.Name, err)
					}

					app.APIKey = newAPIKey
					app.APIKeyPreview = apiKeyPreview

					if err := db.db.Save(&app).Error; err != nil {
						return fmt.Errorf("failed to save %v: %w", app.Name, err)
					}
				}
				return nil
			},
			Rollback: func(tx *gorm.DB) error {
				return nil
			},
		},
		{
			ID: "00021-AddUUIDExtension",
			Migrate: func(tx *gorm.DB) error {
				logger.Debugw("adding uuid extension")
				return tx.Exec("CREATE EXTENSION IF NOT EXISTS \"uuid-ossp\"").Error
			},
			Rollback: func(tx *gorm.DB) error {
				return nil
			},
		},
		{
			ID: "00022-AddUUIDToVerificationCodes",
			Migrate: func(tx *gorm.DB) error {
				logger.Debugw("migrating verification code uuid")

				if err := tx.AutoMigrate(VerificationCode{}).Error; err != nil {
					return fmt.Errorf("failed to auto migrate: %w", err)
				}

				if err := tx.Exec("ALTER TABLE verification_codes ALTER COLUMN uuid SET DEFAULT uuid_generate_v4()").Error; err != nil {
					return fmt.Errorf("failed to set default: %w", err)
				}

				if err := tx.Exec("UPDATE verification_codes SET uuid = uuid_generate_v4() WHERE uuid IS NULL").Error; err != nil {
					return fmt.Errorf("failed to add defaults: %w", err)
				}

				return nil
			},
			Rollback: func(tx *gorm.DB) error {
				if err := tx.Exec("ALTER TABLE verification_codes ALTER COLUMN uuid DROP DEFAULT").Error; err != nil {
					return fmt.Errorf("failed to set default: %w", err)
				}

				return nil
			},
		},
		{
			ID: "00023-MakeUUIDVerificationCodesNotNull",
			Migrate: func(tx *gorm.DB) error {
				logger.Debugw("making verification code uuid not null")

				if err := tx.Exec("ALTER TABLE verification_codes ALTER COLUMN uuid SET NOT NULL").Error; err != nil {
					return fmt.Errorf("failed to set null: %w", err)
				}

				return nil
			},
			Rollback: func(tx *gorm.DB) error {
				if err := tx.Exec("ALTER TABLE verification_codes ALTER COLUMN uuid DROP NOT NULL").Error; err != nil {
					return fmt.Errorf("failed to set null: %w", err)
				}

				return nil
			},
		},
		{
			ID: "00024-AddTestTypesToRealms",
			Migrate: func(tx *gorm.DB) error {
				logger.Debugw("adding test types to realm")

				sql := fmt.Sprintf("ALTER TABLE realms ADD COLUMN IF NOT EXISTS allowed_test_types INTEGER DEFAULT %d",
					TestTypeConfirmed|TestTypeLikely|TestTypeNegative)
				if err := tx.Exec(sql).Error; err != nil {
					return err
				}

				return nil
			},
			Rollback: func(tx *gorm.DB) error {
				if err := tx.Exec("ALTER TABLE realms DROP COLUMN IF EXISTS allowed_test_types").Error; err != nil {
					return err
				}

				return nil
			},
		},
		{
			ID: "00025-SetTestTypesNotNull",
			Migrate: func(tx *gorm.DB) error {
				logger.Debugw("setting test types to not-null")

				if err := tx.Exec("ALTER TABLE realms ALTER COLUMN allowed_test_types SET NOT NULL").Error; err != nil {
					return err
				}

				return nil
			},
			Rollback: func(tx *gorm.DB) error {
				if err := tx.Exec("ALTER TABLE realms ALTER COLUMN allowed_test_types DROP NOT NULL").Error; err != nil {
					return err
				}

				return nil
			},
		},
		{
			ID: "00026-EnableExtension_citext",
			Migrate: func(tx *gorm.DB) error {
				logger.Debugw("enabling citext extension")
				return tx.Exec("CREATE EXTENSION citext").Error
			},
			Rollback: func(tx *gorm.DB) error {
				return tx.Exec("DROP EXTENSION citext").Error
			},
		},
		{
			ID: "00027-AlterColumns_citext",
			Migrate: func(tx *gorm.DB) error {
				logger.Debugw("setting columns to case insensitive")
				sqls := []string{
					"ALTER TABLE authorized_apps ALTER COLUMN name TYPE CITEXT",
					"ALTER TABLE realms ALTER COLUMN name TYPE CITEXT",
					"ALTER TABLE users ALTER COLUMN email TYPE CITEXT",
				}

				for _, sql := range sqls {
					if err := tx.Exec(sql).Error; err != nil {
						return err
					}
				}
				return nil
			},
			Rollback: func(tx *gorm.DB) error {
				sqls := []string{
					"ALTER TABLE authorized_apps ALTER COLUMN name TYPE TEXT",
					"ALTER TABLE realms ALTER COLUMN name TYPE TEXT",
					"ALTER TABLE users ALTER COLUMN email TYPE TEXT",
				}

				for _, sql := range sqls {
					if err := tx.Exec(sql).Error; err != nil {
						return err
					}
				}
				return nil
			},
		},
		{
			ID: "00028-AddSMSDeeplinkFields",
			Migrate: func(tx *gorm.DB) error {
				logger.Debugw("adding long_code and SMS deeplink settings")
				// long_code cannot be auto migrated because of unique index.
				// manually create long_code and long_expires_at and backfill with existing data.
				sqls := []string{
					"ALTER TABLE verification_codes ADD COLUMN IF NOT EXISTS long_code VARCHAR(20)",
					"UPDATE verification_codes SET long_code = code",
					"CREATE UNIQUE INDEX IF NOT EXISTS uix_verification_codes_long_code ON verification_codes(long_code)",
					"ALTER TABLE verification_codes ALTER COLUMN long_code SET NOT NULL",
					"ALTER TABLE verification_codes ADD COLUMN IF NOT EXISTS long_expires_at TIMESTAMPTZ",
					"UPDATE verification_codes SET long_expires_at = expires_at",
				}
				for _, stmt := range sqls {
					if err := tx.Exec(stmt).Error; err != nil {
						return fmt.Errorf("unable to execute '%v': %w", stmt, err)
					}
				}

				if err := tx.AutoMigrate(&Realm{}).Error; err != nil {
					return err
				}
				if err := tx.AutoMigrate(&VerificationCode{}).Error; err != nil {
					return err
				}

				logger.Debugw("add verification code purge index")
				if err := tx.Model(&VerificationCode{}).AddIndex("ver_code_long_purge_index", "long_expires_at").Error; err != nil {
					return err
				}

				return nil
			},
			Rollback: func(tx *gorm.DB) error {
				dropColumns := []string{
					"long_code_length",
					"long_code_duration",
					"region_code",
					"code_length",
					"code_duration",
					"sms_text_template",
				}
				for _, col := range dropColumns {
					stmt := fmt.Sprintf("ALTER TABLE realms DROP COLUMN %s", col)
					if err := tx.Exec(stmt).Error; err != nil {
						return fmt.Errorf("unable to execute '%v': %w", stmt, err)
					}
				}
				return nil
			},
		},
		{
			ID: "00029-IncreaseVerificationCodeSizes",
			Migrate: func(tx *gorm.DB) error {
				logger.Debugw("increasing verification code sizes")
				sqls := []string{
					"ALTER TABLE verification_codes ALTER COLUMN code TYPE varchar(512)",
					"ALTER TABLE verification_codes ALTER COLUMN long_code TYPE varchar(512)",
				}

				for _, sql := range sqls {
					if err := tx.Exec(sql).Error; err != nil {
						return err
					}
				}
				return nil
			},
			Rollback: func(tx *gorm.DB) error {
				sqls := []string{
					"ALTER TABLE verification_codes ALTER COLUMN code TYPE varchar(20)",
					"ALTER TABLE verification_codes ALTER COLUMN long_code TYPE varchar(20)",
				}

				for _, sql := range sqls {
					if err := tx.Exec(sql).Error; err != nil {
						return err
					}
				}
				return nil
			},
		},
		{
			ID: "00030-HMACCodes",
			Migrate: func(tx *gorm.DB) error {
				logger.Debugw("HMACing existing tokens")
				if err := tx.AutoMigrate(&Realm{}).Error; err != nil {
					return err
				}

				var codes []VerificationCode
				if err := tx.Model(VerificationCode{}).Find(&codes).Error; err != nil {
					return err
				}

				for _, code := range codes {
					changed := false

					// Sanity
					if len(code.Code) < 20 {
						h, err := db.GenerateVerificationCodeHMAC(code.Code)
						if err != nil {
							return err
						}
						code.Code = h
						changed = true
					}

					// Sanity
					if len(code.LongCode) < 20 {
						h, err := db.GenerateVerificationCodeHMAC(code.LongCode)
						if err != nil {
							return err
						}
						code.LongCode = h
						changed = true
					}

					if changed {
						if err := tx.Save(&code).Error; err != nil {
							return fmt.Errorf("failed to save code %v: %w", code.ID, err)
						}
					}
				}
				return nil
			},
			Rollback: func(tx *gorm.DB) error {
				return nil
			},
		},
		{
			ID: "00031-AlterStatsColumns",
			Migrate: func(tx *gorm.DB) error {
				logger.Debugw("changing stats columns")

				sqls := []string{
					// AuthorizedApps
					"CREATE UNIQUE INDEX IF NOT EXISTS idx_authorized_app_stats_date_authorized_app_id ON authorized_app_stats (date, authorized_app_id)",
					"DROP INDEX IF EXISTS idx_date_app_realm",
					"DROP INDEX IF EXISTS idx_authorized_app_stats_deleted_at",
					"CREATE INDEX IF NOT EXISTS idx_authorized_app_stats_date ON authorized_app_stats (date)",
					"ALTER TABLE authorized_app_stats DROP COLUMN IF EXISTS id",
					"ALTER TABLE authorized_app_stats DROP COLUMN IF EXISTS created_at",
					"ALTER TABLE authorized_app_stats DROP COLUMN IF EXISTS updated_at",
					"ALTER TABLE authorized_app_stats DROP COLUMN IF EXISTS deleted_at",
					"ALTER TABLE authorized_app_stats DROP COLUMN IF EXISTS realm_id",
					"ALTER TABLE authorized_app_stats ALTER COLUMN date TYPE date",
					"ALTER TABLE authorized_app_stats ALTER COLUMN date SET NOT NULL",
					"ALTER TABLE authorized_app_stats ALTER COLUMN authorized_app_id SET NOT NULL",
					"ALTER TABLE authorized_app_stats ALTER COLUMN codes_issued TYPE INTEGER",
					"ALTER TABLE authorized_app_stats ALTER COLUMN codes_issued SET DEFAULT 0",
					"ALTER TABLE authorized_app_stats ALTER COLUMN codes_issued SET NOT NULL",

					// Users
					"CREATE UNIQUE INDEX IF NOT EXISTS idx_user_stats_date_realm_id_user_id ON user_stats (date, realm_id, user_id)",
					"DROP INDEX IF EXISTS idx_date_user_realm",
					"DROP INDEX IF EXISTS idx_user_stats_deleted_at",
					"CREATE INDEX IF NOT EXISTS idx_user_stats_date ON user_stats (date)",
					"ALTER TABLE user_stats DROP COLUMN IF EXISTS id",
					"ALTER TABLE user_stats DROP COLUMN IF EXISTS created_at",
					"ALTER TABLE user_stats DROP COLUMN IF EXISTS updated_at",
					"ALTER TABLE user_stats DROP COLUMN IF EXISTS deleted_at",
					"ALTER TABLE user_stats ALTER COLUMN date TYPE date",
					"ALTER TABLE user_stats ALTER COLUMN date SET NOT NULL",
					"ALTER TABLE user_stats ALTER COLUMN realm_id SET NOT NULL",
					"ALTER TABLE user_stats ALTER COLUMN user_id SET NOT NULL",
					"ALTER TABLE user_stats ALTER COLUMN codes_issued TYPE INTEGER",
					"ALTER TABLE user_stats ALTER COLUMN codes_issued SET DEFAULT 0",
					"ALTER TABLE user_stats ALTER COLUMN codes_issued SET NOT NULL",
				}

				for _, sql := range sqls {
					if err := tx.Exec(sql).Error; err != nil {
						return fmt.Errorf("%s: %w", sql, err)
					}
				}
				return nil
			},
			Rollback: func(tx *gorm.DB) error {
				return nil
			},
		},
		{
			ID: "00032-RegionCodeSize",
			Migrate: func(tx *gorm.DB) error {
				logger.Debugw("increasing region code sizes")
				sqls := []string{
					"ALTER TABLE realms ALTER COLUMN region_code TYPE varchar(10)",
				}

				for _, sql := range sqls {
					if err := tx.Exec(sql).Error; err != nil {
						return err
					}
				}
				return nil
			},
			Rollback: func(tx *gorm.DB) error {
				return nil
			},
		},
		{
			ID: "00033-PerlRealmSigningKeys",
			Migrate: func(tx *gorm.DB) error {
				logger.Debugw("adding signing_keys table")
				if err := tx.AutoMigrate(&Realm{}).Error; err != nil {
					return err
				}
				if err := tx.AutoMigrate(&SigningKey{}).Error; err != nil {
					return err
				}

				return nil
			},
			Rollback: func(tx *gorm.DB) error {
				// SigningKeys table left in place so references to crypto keys aren't lost.
				return nil
			},
		},
		{
			ID: "00034-AddENExpressSettings",
			Migrate: func(tx *gorm.DB) error {
				logger.Debugw("adding EN Express settings")
				if err := tx.AutoMigrate(&Realm{}).Error; err != nil {
					return err
				}

				return nil
			},
			Rollback: func(tx *gorm.DB) error {
				return nil
			},
		},
		{
			ID: "00035-AddMFARequiredToRealms",
			Migrate: func(tx *gorm.DB) error {
				logger.Debugw("adding MFA required to realm")
				return tx.Exec("ALTER TABLE realms ADD COLUMN IF NOT EXISTS mfa_mode INTEGER DEFAULT 0").Error
			},
			Rollback: func(tx *gorm.DB) error {
				return tx.Exec("ALTER TABLE realms DROP COLUMN IF EXISTS mfa_mode").Error
			},
		},
		{
			ID: "00036-AddRealmStats",
			Migrate: func(tx *gorm.DB) error {
				logger.Debugw("db migrations: adding realm stats")
				if err := tx.AutoMigrate(&RealmStats{}).Error; err != nil {
					return err
				}
				statements := []string{
					"CREATE UNIQUE INDEX IF NOT EXISTS idx_realm_stats_stats_date_realm_id ON realm_stats (date, realm_id)",
					"CREATE INDEX IF NOT EXISTS idx_realm_stats_date ON realm_stats (date)",
				}
				for _, sql := range statements {
					if err := tx.Exec(sql).Error; err != nil {
						return err
					}
				}
				return nil
			},
			Rollback: func(tx *gorm.DB) error {
				if err := tx.DropTable(&RealmStats{}).Error; err != nil {
					return err
				}
				return nil
			},
		},
		{
			ID: "00037-AddRealmRequireDate",
			Migrate: func(tx *gorm.DB) error {
				logger.Debugw("db migrations: adding require_date to realms")
				return tx.Exec("ALTER TABLE realms ADD COLUMN IF NOT EXISTS require_date bool DEFAULT false").Error
			},
			Rollback: func(tx *gorm.DB) error {
				return tx.Exec("ALTER TABLE realms DROP COLUMN IF EXISTS require_date").Error
			},
		},
		{
			ID: "00038-AddRealmRequireDateNotNull",
			Migrate: func(tx *gorm.DB) error {
				logger.Debugw("db migrations: adding not null requirement to require_date on realms")
				return tx.Exec("ALTER TABLE realms ALTER COLUMN require_date SET NOT NULL").Error
			},
			Rollback: func(tx *gorm.DB) error {
				return tx.Exec("ALTER TABLE realms ALTER COLUMN require_date SET NULL").Error
			},
		},
		{
			ID: "00039-RealmStatsToDate",
			Migrate: func(tx *gorm.DB) error {
				logger.Debugw("db migrations: changing realm stats to date")
				return tx.Exec("ALTER TABLE realm_stats ALTER COLUMN date TYPE date").Error
			},
			Rollback: func(tx *gorm.DB) error {
				return tx.Exec("ALTER TABLE realm_stats ALTER COLUMN date TYPE timestamp with time zone").Error
			},
		},
		{
			ID: "00040-BackfillRealmStats",
			Migrate: func(tx *gorm.DB) error {
				logger.Debugw("db migrations: back-filling realm stats")
				sqls := []string{
					`
					INSERT INTO realm_stats (
						SELECT date, realm_id, SUM(codes_issued) AS codes_issued
  					FROM user_stats
						WHERE user_stats.date < date('2020-09-15')
  					GROUP BY 1, 2
  					ORDER BY 1 DESC
					) ON CONFLICT(date, realm_id) DO UPDATE
						SET codes_issued = realm_stats.codes_issued + excluded.codes_issued
					`,
					`
					INSERT INTO realm_stats (
						SELECT date, authorized_apps.realm_id AS realm_id, SUM(codes_issued) AS codes_issued
						FROM authorized_app_stats
						JOIN authorized_apps
						ON authorized_app_stats.authorized_app_id = authorized_apps.id
						WHERE authorized_app_stats.date < date('2020-09-15')
						GROUP BY 1, 2
						ORDER BY 1 DESC
					) ON CONFLICT(date, realm_id) DO UPDATE
						SET codes_issued = realm_stats.codes_issued + excluded.codes_issued
					`,
				}

				for _, sql := range sqls {
					if err := tx.Exec(sql).Error; err != nil {
						return err
					}
				}

				return nil
			},
			Rollback: func(tx *gorm.DB) error {
				return nil
			},
		},
		{
			ID: "00041-AddRealmAbusePrevention",
			Migrate: func(tx *gorm.DB) error {
				sqls := []string{
					`ALTER TABLE realms ADD COLUMN IF NOT EXISTS abuse_prevention_enabled bool NOT NULL DEFAULT false`,
					`ALTER TABLE realms ADD COLUMN IF NOT EXISTS abuse_prevention_limit integer NOT NULL DEFAULT 100`,
					`ALTER TABLE realms ADD COLUMN IF NOT EXISTS abuse_prevention_limit_factor numeric(8, 5) NOT NULL DEFAULT 1.0`,
				}

				for _, sql := range sqls {
					if err := tx.Exec(sql).Error; err != nil {
						return err
					}
				}

				return nil
			},
			Rollback: func(tx *gorm.DB) error {
				sqls := []string{
					`ALTER TABLE realms DROP COLUMN IF EXISTS abuse_prevention_enabled`,
					`ALTER TABLE realms DROP COLUMN IF EXISTS abuse_prevention_limit`,
					`ALTER TABLE realms DROP COLUMN IF EXISTS abuse_prevention_limit_factor`,
				}

				for _, sql := range sqls {
					if err := tx.Exec(sql).Error; err != nil {
						return err
					}
				}

				return nil
			},
		},
		{
			ID: "00042-ChangeRealmAbusePreventionLimitDefault",
			Migrate: func(tx *gorm.DB) error {
				sqls := []string{
					`ALTER TABLE realms ALTER COLUMN abuse_prevention_limit SET DEFAULT 10`,
				}

				for _, sql := range sqls {
					if err := tx.Exec(sql).Error; err != nil {
						return err
					}
				}

				return nil
			},
			Rollback: func(tx *gorm.DB) error {
				sqls := []string{
					`ALTER TABLE realms ALTER COLUMN abuse_prevention_limit SET DEFAULT 100`,
				}

				for _, sql := range sqls {
					if err := tx.Exec(sql).Error; err != nil {
						return err
					}
				}

				return nil
			},
		},
		{
			ID: "00043-CreateModelerStatus",
			Migrate: func(tx *gorm.DB) error {
				if err := tx.AutoMigrate(&ModelerStatus{}).Error; err != nil {
					return err
				}
				if err := tx.Create(&ModelerStatus{}).Error; err != nil {
					return err
				}
				return nil
			},
			Rollback: func(tx *gorm.DB) error {
				return tx.DropTable("modeler_statuses").Error
			},
		},
		{
			ID: "00044-AddEmailVerifiedRequiredToRealms",
			Migrate: func(tx *gorm.DB) error {
				logger.Debugw("adding email verification required to realm")
				return tx.Exec("ALTER TABLE realms ADD COLUMN IF NOT EXISTS email_verified_mode INTEGER DEFAULT 0").Error
			},
			Rollback: func(tx *gorm.DB) error {
				return tx.Exec("ALTER TABLE realms DROP COLUMN IF EXISTS email_verified_mode").Error
			},
		},
		{
			ID: "00045-BootstrapSystemAdmin",
			Migrate: func(tx *gorm.DB) error {
				// Only create the default system admin if there are no users. This
				// ensures people who are already running a system don't get a random
				// admin user.
				var user User
				if err := db.db.Model(&User{}).First(&user).Error; err == nil {
					return nil
				} else {
					if !IsNotFound(err) {
						return err
					}
				}

				user = User{
					Name:  "System admin",
					Email: "super@example.com",
					Admin: true,
				}

				if err := tx.Save(&user).Error; err != nil {
					return err
				}
				return nil
			},
			Rollback: func(tx *gorm.DB) error {
				return nil
			},
		},
		{
			ID: "00046-AddWelcomeMessageToRealm",
			Migrate: func(tx *gorm.DB) error {
				return tx.Exec("ALTER TABLE realms ADD COLUMN IF NOT EXISTS welcome_message text").Error
			},
			Rollback: func(tx *gorm.DB) error {
				return tx.Exec("ALTER TABLE realms DROP COLUMN IF EXISTS welcome_message").Error
			},
		},
		{
			ID: "00047-AddPasswordLastChangedToUsers",
			Migrate: func(tx *gorm.DB) error {
				logger.Debugw("adding email verification required to realm")
				return tx.Exec("ALTER TABLE users ADD COLUMN IF NOT EXISTS last_password_change DATE DEFAULT CURRENT_DATE").Error
			},
			Rollback: func(tx *gorm.DB) error {
				return tx.Exec("ALTER TABLE users DROP COLUMN IF EXISTS last_password_change").Error
			},
		},
		{
			ID: "00048-AddPasswordRotateToRealm",
			Migrate: func(tx *gorm.DB) error {
				sqls := []string{
					`ALTER TABLE realms ADD COLUMN IF NOT EXISTS password_rotation_period_days integer NOT NULL DEFAULT 0`,
					`ALTER TABLE realms ADD COLUMN IF NOT EXISTS password_rotation_warning_days integer NOT NULL DEFAULT 0`,
				}

				for _, sql := range sqls {
					if err := tx.Exec(sql).Error; err != nil {
						return err
					}
				}

				return nil
			},
			Rollback: func(tx *gorm.DB) error {
				sqls := []string{
					`ALTER TABLE realms DROP COLUMN IF EXISTS password_rotation_period_days`,
					`ALTER TABLE realms DROP COLUMN IF EXISTS password_rotation_warning_days `,
				}

				for _, sql := range sqls {
					if err := tx.Exec(sql).Error; err != nil {
						return err
					}
				}

				return nil
			},
		},
		{
			ID: "00049-MakeRegionCodeUnique",
			Migrate: func(tx *gorm.DB) error {
				sqls := []string{
					// Make region code case insensitive and unique.
					"ALTER TABLE realms ALTER COLUMN region_code TYPE CITEXT",
					"ALTER TABLE realms ALTER COLUMN region_code DROP DEFAULT",
					"ALTER TABLE realms ALTER COLUMN region_code DROP NOT NULL",
				}
				for _, sql := range sqls {
					if err := tx.Exec(sql).Error; err != nil {
						return err
					}
				}

				// Make any existing empty string region codes to NULL. Without this,
				// the new unique constraint will fail.
				if err := tx.Exec("UPDATE realms SET region_code = NULL WHERE TRIM(region_code) = ''").Error; err != nil {
					return err
				}

				// Make all region codes uppercase.
				if err := tx.Exec("UPDATE realms SET region_code = UPPER(region_code) WHERE region_code IS NOT NULL").Error; err != nil {
					return err
				}

				// Find any existing duplicate region codes - this could be combined
				// into a much larger SQL statement with the next thing, but I'm
				// optimizing for readability here.
				var dupRegionCodes []string
				if err := tx.Model(&Realm{}).
					Unscoped().
					Select("UPPER(region_code) AS region_code").
					Where("region_code IS NOT NULL").
					Group("region_code").
					Having("COUNT(*) > 1").
					Pluck("region_code", &dupRegionCodes).
					Error; err != nil {
					return err
				}

				// Update any duplicate regions to not be duplicate anymore.
				for _, dupRegionCode := range dupRegionCodes {
					logger.Warn("de-duplicating region code %q", dupRegionCode)

					// I call this the "Microsoft method". For each duplicate realm,
					// append -N, starting with 1. If there are 3 realms with the region
					// code "PA", their new values will be "PA", "PA-1", and "PA-2"
					// respectively.
					sql := `
						UPDATE
							realms
						SET region_code = CONCAT(realms.region_code, '-', (z-1)::text)
						FROM (
							SELECT
								id,
								region_code,
								ROW_NUMBER() OVER (ORDER BY id ASC) AS z
							FROM realms
							WHERE UPPER(region_code) = UPPER($1)
						) AS sq
						WHERE realms.id = sq.id AND sq.z > 1`
					if err := tx.Exec(sql, dupRegionCode).Error; err != nil {
						return err
					}
				}

				sqls = []string{
					// There's already a runtime constraint and validation on names, this
					// is just an extra layer of protection at the database layer.
					"ALTER TABLE realms ALTER COLUMN name SET NOT NULL",

					// Alter the unique index on realm names to be a column constraint.
					"DROP INDEX IF EXISTS uix_realms_name",
					"ALTER TABLE realms ADD CONSTRAINT uix_realms_name UNIQUE (name)",

					// Now finally add a unique constraint on region codes.
					"ALTER TABLE realms ADD CONSTRAINT uix_realms_region_code UNIQUE (region_code)",
				}

				for _, sql := range sqls {
					if err := tx.Exec(sql).Error; err != nil {
						return err
					}
				}
				return nil
			},
			Rollback: func(tx *gorm.DB) error {
				return nil
			},
		},
		{
			ID: "00050-CreateMobileApps",
			Migrate: func(tx *gorm.DB) error {
				logger.Debugw("creating authorized apps table")
				return tx.AutoMigrate(&MobileApp{}).Error
			},
			Rollback: func(tx *gorm.DB) error {
				return tx.DropTable("mobile_apps").Error
			},
		},
		{
			ID: "00051-CreateSystemSMSConfig",
			Migrate: func(tx *gorm.DB) error {
				sqls := []string{
					// Add a new is_system boolean column and a constraint to ensure that
					// only one row can have a value of true.
					`ALTER TABLE sms_configs ADD COLUMN IF NOT EXISTS is_system BOOL`,
					`UPDATE sms_configs SET is_system = FALSE WHERE is_system IS NULL`,
					`ALTER TABLE sms_configs ALTER COLUMN is_system SET DEFAULT FALSE`,
					`ALTER TABLE sms_configs ALTER COLUMN is_system SET NOT NULL`,
					`CREATE UNIQUE INDEX IF NOT EXISTS uix_sms_configs_is_system_true ON sms_configs (is_system) WHERE (is_system IS TRUE)`,

					// Require realm_id be set on all rows except system configs, and
					// ensure that realm_id is unique.
					`ALTER TABLE sms_configs DROP CONSTRAINT IF EXISTS nn_sms_configs_realm_id`,
					`DROP INDEX IF EXISTS nn_sms_configs_realm_id`,
					`ALTER TABLE sms_configs ADD CONSTRAINT nn_sms_configs_realm_id CHECK (is_system IS TRUE OR realm_id IS NOT NULL)`,

					`ALTER TABLE sms_configs DROP CONSTRAINT IF EXISTS uix_sms_configs_realm_id`,
					`DROP INDEX IF EXISTS uix_sms_configs_realm_id`,
					`ALTER TABLE sms_configs ADD CONSTRAINT uix_sms_configs_realm_id UNIQUE (realm_id)`,

					// Realm option set by system admins to share the system SMS config
					// with the realm.
					`ALTER TABLE realms ADD COLUMN IF NOT EXISTS can_use_system_sms_config BOOL`,
					`UPDATE realms SET can_use_system_sms_config = FALSE WHERE can_use_system_sms_config IS NULL`,
					`ALTER TABLE realms ALTER COLUMN can_use_system_sms_config SET DEFAULT FALSE`,
					`ALTER TABLE realms ALTER COLUMN can_use_system_sms_config SET NOT NULL`,

					// If true, the realm is set to use the system SMS config.
					`ALTER TABLE realms ADD COLUMN IF NOT EXISTS use_system_sms_config BOOL`,
					`UPDATE realms SET use_system_sms_config = FALSE WHERE use_system_sms_config IS NULL`,
					`ALTER TABLE realms ALTER COLUMN use_system_sms_config SET DEFAULT FALSE`,
					`ALTER TABLE realms ALTER COLUMN use_system_sms_config SET NOT NULL`,
				}

				for _, sql := range sqls {
					if err := tx.Exec(sql).Error; err != nil {
						return err
					}
				}

				return nil
			},
			Rollback: func(tx *gorm.DB) error {
				sqls := []string{
					`ALTER TABLE sms_configs DROP COLUMN IF EXISTS is_system`,
					`DROP INDEX IF EXISTS uix_sms_configs_is_system_true`,
					`ALTER TABLE sms_configs DROP CONSTRAINT IF EXISTS nn_sms_configs_realm_id`,
					`ALTER TABLE sms_configs DROP CONSTRAINT IF EXISTS uix_sms_configs_realm_id`,

					`ALTER TABLE realms DROP COLUMN IF EXISTS can_use_system_sms_config`,
					`ALTER TABLE realms DROP COLUMN IF EXISTS use_system_sms_config`,
				}

				for _, sql := range sqls {
					if err := tx.Exec(sql).Error; err != nil {
						return err
					}
				}

				return nil
			},
		},
		{
			ID: "00052-CreateRealmAllowedCIDRs",
			Migrate: func(tx *gorm.DB) error {
				return tx.AutoMigrate(&Realm{}).Error
			},
			Rollback: func(tx *gorm.DB) error {
				sqls := []string{
					`ALTER TABLE realms DROP COLUMN IF EXISTS allowed_cidrs_adminapi`,
					`ALTER TABLE realms DROP COLUMN IF EXISTS allowed_cidrs_apiserver`,
					`ALTER TABLE realms DROP COLUMN IF EXISTS allowed_cidrs_server`,
				}

				for _, sql := range sqls {
					if err := tx.Exec(sql).Error; err != nil {
						return err
					}
				}

				return nil
			},
		},
		{
			ID: "00053-AddRealmSMSCountry",
			Migrate: func(tx *gorm.DB) error {
				return tx.AutoMigrate(&Realm{}).Error
			},
			Rollback: func(tx *gorm.DB) error {
				sqls := []string{
					`ALTER TABLE realms DROP COLUMN IF EXISTS sms_country`,
				}

				for _, sql := range sqls {
					if err := tx.Exec(sql).Error; err != nil {
						return err
					}
				}

				return nil
			},
		},
		{
			ID: "00054-ChangeMobileAppNameUniqueness",
			Migrate: func(tx *gorm.DB) error {
				sqls := []string{
					`DROP INDEX IF EXISTS realm_app_name`,
					`ALTER TABLE mobile_apps ADD CONSTRAINT uix_name_realm_id_os UNIQUE (name, realm_id, os)`,
				}

				for _, sql := range sqls {
					if err := tx.Exec(sql).Error; err != nil {
						return err
					}
				}

				return nil
			},
			Rollback: func(tx *gorm.DB) error {
				sqls := []string{
					`CREATE UNIQUE INDEX realm_app_name ON mobile_apps (name, realm_id)`,
					`ALTER TABLE mobile_apps DROP CONSTRAINT uix_name_realm_id_os UNIQUE (name, realm_id, os)`,
				}

				for _, sql := range sqls {
					if err := tx.Exec(sql).Error; err != nil {
						return err
					}
				}

				return nil
			},
		},
		{
			ID: "00055-AddAuditEntries",
			Migrate: func(tx *gorm.DB) error {
				if err := tx.AutoMigrate(&AuditEntry{}).Error; err != nil {
					return err
				}

				sqls := []string{
					`CREATE INDEX IF NOT EXISTS idx_audit_entries_realm_id ON audit_entries (realm_id)`,
					`CREATE INDEX IF NOT EXISTS idx_audit_entries_actor_id ON audit_entries (actor_id)`,
					`CREATE INDEX IF NOT EXISTS idx_audit_entries_target_id ON audit_entries (target_id)`,
					`CREATE INDEX IF NOT EXISTS idx_audit_entries_created_at ON audit_entries (created_at)`,
				}

				for _, sql := range sqls {
					if err := tx.Exec(sql).Error; err != nil {
						return err
					}
				}

				return nil
			},
			Rollback: func(tx *gorm.DB) error {
				return tx.Exec(`DROP TABLE audit_entries`).Error
			},
		},
		{
<<<<<<< HEAD
			ID: "00056-AddMFARequiredGracePeriod",
			Migrate: func(tx *gorm.DB) error {
				logger.Debugw("adding email verification required to realm")
				return tx.Exec("ALTER TABLE realms ADD COLUMN IF NOT EXISTS mfa_required_grace_period BIGINT DEFAULT 0").Error
			},
			Rollback: func(tx *gorm.DB) error {
				return tx.Exec("ALTER TABLE realms DROP COLUMN IF EXISTS mfa_required_grace_period").Error
=======
			ID: "00056-AuthorzedAppsAPIKeyTypeBasis",
			Migrate: func(tx *gorm.DB) error {
				if err := tx.AutoMigrate(&AuditEntry{}).Error; err != nil {
					return err
				}

				sqls := []string{
					`ALTER TABLE authorized_apps ALTER COLUMN api_key_type DROP DEFAULT`,
					`ALTER TABLE authorized_apps ALTER COLUMN api_key_type SET NOT NULL`,
				}

				for _, sql := range sqls {
					if err := tx.Exec(sql).Error; err != nil {
						return err
					}
				}

				return nil
			},
			Rollback: func(tx *gorm.DB) error {
				return nil
>>>>>>> 65cfbf59
			},
		},
	})
}

// MigrateTo migrates the database to a specific target migration ID.
func (db *Database) MigrateTo(ctx context.Context, target string, rollback bool) error {
	logger := logging.FromContext(ctx).Named("migrate")
	ctx = logging.WithLogger(ctx, logger)

	m := db.getMigrations(ctx)
	logger.Debugw("migrations starting")

	var err error
	if target == "" {
		if rollback {
			err = m.RollbackTo(initState)
		} else {
			err = m.Migrate() // run all remaining migrations.
		}
	} else {
		if rollback {
			err = m.RollbackTo(target)
		} else {
			err = m.MigrateTo(target)
		}
	}

	if err != nil {
		logger.Errorw("failed to migrate", "error", err)
		return nil
	}
	logger.Debugw("migrations complete")
	return nil
}

// RunMigrations will apply sequential, transactional migrations to the database
func (db *Database) RunMigrations(ctx context.Context) error {
	logger := logging.FromContext(ctx).Named("migrate")
	ctx = logging.WithLogger(ctx, logger)

	m := db.getMigrations(ctx)
	logger.Debugw("migrations starting")
	if err := m.Migrate(); err != nil {
		logger.Errorw("failed to migrate", "error", err)
		return err
	}
	logger.Debugw("migrations complete")
	return nil
}<|MERGE_RESOLUTION|>--- conflicted
+++ resolved
@@ -1394,37 +1394,37 @@
 			},
 		},
 		{
-<<<<<<< HEAD
-			ID: "00056-AddMFARequiredGracePeriod",
+			ID: "00056-AuthorzedAppsAPIKeyTypeBasis",
+			Migrate: func(tx *gorm.DB) error {
+				if err := tx.AutoMigrate(&AuditEntry{}).Error; err != nil {
+					return err
+				}
+
+				sqls := []string{
+					`ALTER TABLE authorized_apps ALTER COLUMN api_key_type DROP DEFAULT`,
+					`ALTER TABLE authorized_apps ALTER COLUMN api_key_type SET NOT NULL`,
+				}
+
+				for _, sql := range sqls {
+					if err := tx.Exec(sql).Error; err != nil {
+						return err
+					}
+				}
+
+				return nil
+			},
+			Rollback: func(tx *gorm.DB) error {
+				return nil
+			},
+		},
+		{
+			ID: "00057-AddMFARequiredGracePeriod",
 			Migrate: func(tx *gorm.DB) error {
 				logger.Debugw("adding email verification required to realm")
 				return tx.Exec("ALTER TABLE realms ADD COLUMN IF NOT EXISTS mfa_required_grace_period BIGINT DEFAULT 0").Error
 			},
 			Rollback: func(tx *gorm.DB) error {
 				return tx.Exec("ALTER TABLE realms DROP COLUMN IF EXISTS mfa_required_grace_period").Error
-=======
-			ID: "00056-AuthorzedAppsAPIKeyTypeBasis",
-			Migrate: func(tx *gorm.DB) error {
-				if err := tx.AutoMigrate(&AuditEntry{}).Error; err != nil {
-					return err
-				}
-
-				sqls := []string{
-					`ALTER TABLE authorized_apps ALTER COLUMN api_key_type DROP DEFAULT`,
-					`ALTER TABLE authorized_apps ALTER COLUMN api_key_type SET NOT NULL`,
-				}
-
-				for _, sql := range sqls {
-					if err := tx.Exec(sql).Error; err != nil {
-						return err
-					}
-				}
-
-				return nil
-			},
-			Rollback: func(tx *gorm.DB) error {
-				return nil
->>>>>>> 65cfbf59
 			},
 		},
 	})
