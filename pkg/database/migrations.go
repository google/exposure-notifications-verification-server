// Copyright 2020 Google LLC
//
// Licensed under the Apache License, Version 2.0 (the "License");
// you may not use this file except in compliance with the License.
// You may obtain a copy of the License at
//
//      http://www.apache.org/licenses/LICENSE-2.0
//
// Unless required by applicable law or agreed to in writing, software
// distributed under the License is distributed on an "AS IS" BASIS,
// WITHOUT WARRANTIES OR CONDITIONS OF ANY KIND, either express or implied.
// See the License for the specific language governing permissions and
// limitations under the License.

package database

import (
	"context"
	"fmt"
	"strings"
	"time"

	"github.com/google/exposure-notifications-server/pkg/logging"
	"github.com/google/exposure-notifications-verification-server/pkg/rbac"

	"github.com/jinzhu/gorm"
	"gopkg.in/gormigrate.v1"
)

const initState = "00000-Init"
const VerCodesCodeUniqueIndex = "uix_verification_codes_realm_code"
const VerCodesLongCodeUniqueIndex = "uix_verification_codes_realm_long_code"

func (db *Database) Migrations(ctx context.Context) []*gormigrate.Migration {
	logger := logging.FromContext(ctx)

	return []*gormigrate.Migration{
		{
			ID: initState,
			Migrate: func(tx *gorm.DB) error {
				// Create required extensions on new DB so AutoMigrate doesn't fail.
				return tx.Exec("CREATE EXTENSION IF NOT EXISTS hstore").Error
			},
			Rollback: func(tx *gorm.DB) error {
				return nil
			},
		},
		{
			ID: "00001-CreateUsers",
			Migrate: func(tx *gorm.DB) error {
				// This is "out of order" as it were, but is needed to bootstrap fresh systems.
				// Also in migration 8
				if err := tx.AutoMigrate(&Realm{}).Error; err != nil {
					return err
				}
				return tx.AutoMigrate(&User{}).Error
			},
			Rollback: func(tx *gorm.DB) error {
				if err := tx.DropTable("users").Error; err != nil {
					return err
				}
				return tx.DropTable("realms").Error
			},
		},
		{
			ID: "00002-CreateVerificationCodes",
			Migrate: func(tx *gorm.DB) error {
				return tx.AutoMigrate(&VerificationCode{}).Error
			},
			Rollback: func(tx *gorm.DB) error {
				return tx.DropTable("verification_codes").Error
			},
		},
		{
			ID: "00003-CreateAuthorizedApps",
			Migrate: func(tx *gorm.DB) error {
				return tx.AutoMigrate(&AuthorizedApp{}).Error
			},
			Rollback: func(tx *gorm.DB) error {
				return tx.DropTable("authorized_apps").Error
			},
		},
		{
			ID: "00004-CreateTokens",
			Migrate: func(tx *gorm.DB) error {
				return tx.AutoMigrate(&Token{}).Error
			},
			Rollback: func(tx *gorm.DB) error {
				return tx.DropTable("tokens").Error
			},
		},
		{
			ID: "00005-CreateCleanups",
			Migrate: func(tx *gorm.DB) error {
				if err := tx.AutoMigrate(&CleanupStatus{}).Error; err != nil {
					return err
				}
				// Seed database w/ cleanup record.
				if err := tx.Create(&CleanupStatus{Type: "cleanup", Generation: 1, NotBefore: time.Now()}).Error; err != nil {
					return err
				}
				return nil
			},
			Rollback: func(tx *gorm.DB) error {
				return tx.DropTable("cleanup_statuses").Error
			},
		},
		{
			ID: "00006-AddIndexes",
			Migrate: func(tx *gorm.DB) error {
				if err := tx.Model(&User{}).AddIndex("users_purge_index", "updated_at").Error; err != nil {
					return err
				}
				if err := tx.Model(&VerificationCode{}).AddIndex("ver_code_purge_index", "expires_at").Error; err != nil {
					return err
				}
				if err := tx.Model(&VerificationCode{}).AddIndex("token_purge_index", "expires_at").Error; err != nil {
					return err
				}
				return nil
			},
			Rollback: func(tx *gorm.DB) error {
				if err := tx.Model(&User{}).RemoveIndex("users_purge_index").Error; err != nil {
					return err
				}
				if err := tx.Model(&VerificationCode{}).RemoveIndex("ver_code_purge_index").Error; err != nil {
					return err
				}
				if err := tx.Model(&VerificationCode{}).RemoveIndex("token_purge_index").Error; err != nil {
					return err
				}
				return nil
			},
		},
		{
			ID: "00007-AddSymptomOnset",
			Migrate: func(tx *gorm.DB) error {
				// AutoMigrate will add missing fields.
				if err := tx.AutoMigrate(&VerificationCode{}).Error; err != nil {
					return err
				}
				// If not upgrading from an old version, this column will have never been created.
				if tx.NewScope(&VerificationCode{}).HasColumn("test_date") {
					if err := tx.Model(&VerificationCode{}).DropColumn("test_date").Error; err != nil {
						return err
					}
				}

				if err := tx.AutoMigrate(&Token{}).Error; err != nil {
					return err
				}
				// If not upgrading from an old version, this column will have never been created.
				if tx.NewScope(&Token{}).HasColumn("test_date") {
					if err := tx.Model(&Token{}).DropColumn("test_date").Error; err != nil {
						return err
					}
				}
				return nil
			},
			Rollback: func(tx *gorm.DB) error {
				if err := tx.Model(&VerificationCode{}).DropColumn("symptom_date").Error; err != nil {
					return err
				}
				if err := tx.Model(&Token{}).DropColumn("symptom_date").Error; err != nil {
					return err
				}
				return nil
			},
		},
		{
			ID: "00008-AddKeyTypes",
			Migrate: func(tx *gorm.DB) error {
				return tx.AutoMigrate(&AuthorizedApp{}).Error
			},
			Rollback: func(tx *gorm.DB) error {
				if err := tx.Model(&AuthorizedApp{}).DropColumn("admin_key").Error; err != nil {
					return err
				}
				return nil
			},
		},
		{
			ID: "00009-AddIssuerColumns",
			Migrate: func(tx *gorm.DB) error {
				return tx.AutoMigrate(&VerificationCode{}).Error
			},
			Rollback: func(tx *gorm.DB) error {
				if err := tx.Model(&VerificationCode{}).DropColumn("issuing_user").Error; err != nil {
					return err
				}
				if err := tx.Model(&VerificationCode{}).DropColumn("issuing_app").Error; err != nil {
					return err
				}
				return nil
			},
		},
		{
			ID: "00010-AddSMSConfig",
			Migrate: func(tx *gorm.DB) error {
				return tx.AutoMigrate(&SMSConfig{}).Error
			},
			Rollback: func(tx *gorm.DB) error {
				return tx.DropTable("sms_configs").Error
			},
		},
		{
			ID: "00011-AddRealms",
			Migrate: func(tx *gorm.DB) error {
				// Add the realms table.
				if err := tx.AutoMigrate(&Realm{}).Error; err != nil {
					return err
				}
				// Create the default realm with all of the default settings.
				defaultRealm := NewRealmWithDefaults("Default")
				defaultRealm.RequireDate = false
				if err := tx.FirstOrCreate(defaultRealm).Error; err != nil {
					return err
				}

				// Add realm relations to the rest of the tables.
				if err := tx.AutoMigrate(&User{}).Error; err != nil {
					return err
				}
				var users []*User
				if err := tx.Find(&users).Error; err != nil {
					return err
				}
				for _, u := range users {
					permission := rbac.LegacyRealmUser
					if u.SystemAdmin {
						permission = rbac.LegacyRealmAdmin
					}
					if err := u.AddToRealm(db, defaultRealm, permission, System); err != nil {
						return err
					}
				}

				if err := tx.AutoMigrate(&AuthorizedApp{}).Error; err != nil {
					return err
				}
				var authApps []*AuthorizedApp
				if err := tx.Unscoped().Find(&authApps).Error; err != nil {
					return err
				}
				for _, a := range authApps {
					a.RealmID = defaultRealm.ID
					if err := tx.Save(a).Error; err != nil {
						return err
					}
				}

				if err := tx.AutoMigrate(&VerificationCode{}).Error; err != nil {
					return err
				}
				if err := tx.Exec("UPDATE verification_codes SET realm_id=?", defaultRealm.ID).Error; err != nil {
					return err
				}

				if err := tx.AutoMigrate(&Token{}).Error; err != nil {
					return err
				}
				if err := tx.Exec("UPDATE tokens SET realm_id=?", defaultRealm.ID).Error; err != nil {
					return err
				}

				if err := tx.AutoMigrate(&SMSConfig{}).Error; err != nil {
					return err
				}
				if err := tx.Exec("UPDATE sms_configs SET realm_id=?", defaultRealm.ID).Error; err != nil {
					return err
				}

				return nil
			},
			Rollback: func(tx *gorm.DB) error {
				ddl := []string{
					"ALTER TABLE sms_configs DROP COLUMN IF EXISTS realm_id",
					"ALTER TABLE tokens DROP COLUMN IF EXISTS realm_id",
					"ALTER TABLE verification_codes DROP COLUMN IF EXISTS realm_id",
					"ALTER TABLE authorized_apps DROP COLUMN IF EXISTS realm_id",
					"DROP TABLE admin_realms",
					"DROP TABLE user_realms",
					"DROP TABLE realms",
				}
				for _, stmt := range ddl {
					if err := tx.Exec(stmt).Error; err != nil {
						return fmt.Errorf("unable to execute '%v': %w", stmt, err)
					}
				}
				return nil
			},
		},
		{
			ID: "00012-DropAuthorizedAppUniqueNameIndex",
			Migrate: func(tx *gorm.DB) error {
				sql := "DROP INDEX IF EXISTS uix_authorized_apps_name"
				if err := tx.Exec(sql).Error; err != nil {
					return err
				}
				return nil
			},
			Rollback: func(tx *gorm.DB) error {
				return nil
			},
		},
		{
			ID: "00013-AddCompositeIndexOnAuthorizedApp",
			Migrate: func(tx *gorm.DB) error {
				if err := tx.AutoMigrate(&AuthorizedApp{}).Error; err != nil {
					return err
				}
				return nil
			},
			Rollback: func(tx *gorm.DB) error {
				return nil
			},
		},
		{
			ID: "00014-DropUserPurgeIndex",
			Migrate: func(tx *gorm.DB) error {
				sql := "DROP INDEX IF EXISTS users_purge_index"
				return tx.Exec(sql).Error
			},
			Rollback: func(tx *gorm.DB) error {
				return tx.Model(&User{}).AddIndex("users_purge_index", "updated_at").Error
			},
		},
		{
			ID: "00015-DropUserDisabled",
			Migrate: func(tx *gorm.DB) error {
				sql := "ALTER TABLE users DROP COLUMN IF EXISTS disabled"
				return tx.Exec(sql).Error
			},
			Rollback: func(tx *gorm.DB) error {
				sql := "ALTER TABLE users ADD COLUMN disabled bool NOT NULL DEFAULT true"
				return tx.Exec(sql).Error
			},
		},
		{
			ID: "00016-MigrateSMSConfigs",
			Migrate: func(tx *gorm.DB) error {

				var sms SMSConfig
				rows, err := tx.Model(&SMSConfig{}).Rows()
				if err != nil {
					return err
				}
				defer rows.Close()

				for rows.Next() {
					if err := tx.ScanRows(rows, &sms); err != nil {
						return err
					}

					// Convert from secret manager -> kms.
					if strings.HasPrefix(sms.TwilioAuthToken, "projects/") {
						// Get the secret
						val, err := db.secretManager.GetSecretValue(ctx, sms.TwilioAuthToken)
						if err != nil {
							return err
						}

						// Save the plaintext back on the model. The model's hook will
						// encrypt this with the KMS configuration.
						sms.TwilioAuthToken = string(val)
						if err := db.SaveSMSConfig(&sms); err != nil {
							return err
						}
					}
				}

				return nil
			},
			Rollback: func(tx *gorm.DB) error {
				return nil
			},
		},
		{
			ID: "00017-AddIssuerIDColumns",
			Migrate: func(tx *gorm.DB) error {
				err := tx.AutoMigrate(&VerificationCode{}, &UserStat{}, &AuthorizedAppStat{}).Error
				return err

			},
			Rollback: func(tx *gorm.DB) error {
				if tx.NewScope(&VerificationCode{}).HasColumn("issuing_user_id") {
					if err := tx.Model(&VerificationCode{}).DropColumn("issuing_user_id").Error; err != nil {
						return err
					}
				}
				if tx.NewScope(&VerificationCode{}).HasColumn("issuing_app_id") {
					if err := tx.Model(&VerificationCode{}).DropColumn("issuing_app_id").Error; err != nil {
						return err
					}
				}
				if err := tx.DropTableIfExists(&UserStat{}).Error; err != nil {
					return err
				}
				return nil
			},
		},
		{
			ID: "00018-IncreaseAPIKeySize",
			Migrate: func(tx *gorm.DB) error {
				sql := "ALTER TABLE authorized_apps ALTER COLUMN api_key TYPE varchar(512)"
				return tx.Exec(sql).Error
			},
			Rollback: func(tx *gorm.DB) error {
				sql := "ALTER TABLE authorized_apps ALTER COLUMN api_key TYPE varchar(100)"
				return tx.Exec(sql).Error
			},
		},
		{
			ID: "00019-AddAPIKeyPreviewAuthApp",
			Migrate: func(tx *gorm.DB) error {
				return tx.AutoMigrate(AuthorizedApp{}).Error
			},
			Rollback: func(tx *gorm.DB) error {
				return nil
			},
		},
		{
			ID: "00020-HMACAPIKeys",
			Migrate: func(tx *gorm.DB) error {

				var apps []AuthorizedApp
				if err := tx.Model(AuthorizedApp{}).Find(&apps).Error; err != nil {
					return err
				}

				for _, app := range apps {
					// If the key has a preview, it's v2
					if app.APIKeyPreview != "" {
						continue
					}

					apiKeyPreview := app.APIKey[:6]
					newAPIKey, err := db.GenerateAPIKeyHMAC(app.APIKey)
					if err != nil {
						return fmt.Errorf("failed to hmac %v: %w", app.Name, err)
					}

					app.APIKey = newAPIKey
					app.APIKeyPreview = apiKeyPreview

					if err := db.db.Save(&app).Error; err != nil {
						return fmt.Errorf("failed to save %v: %w", app.Name, err)
					}
				}
				return nil
			},
			Rollback: func(tx *gorm.DB) error {
				return nil
			},
		},
		{
			ID: "00021-AddUUIDExtension",
			Migrate: func(tx *gorm.DB) error {
				return tx.Exec("CREATE EXTENSION IF NOT EXISTS \"uuid-ossp\"").Error
			},
			Rollback: func(tx *gorm.DB) error {
				return nil
			},
		},
		{
			ID: "00022-AddUUIDToVerificationCodes",
			Migrate: func(tx *gorm.DB) error {

				if err := tx.AutoMigrate(VerificationCode{}).Error; err != nil {
					return fmt.Errorf("failed to auto migrate: %w", err)
				}

				if err := tx.Exec("ALTER TABLE verification_codes ALTER COLUMN uuid SET DEFAULT uuid_generate_v4()").Error; err != nil {
					return fmt.Errorf("failed to set default: %w", err)
				}

				if err := tx.Exec("UPDATE verification_codes SET uuid = uuid_generate_v4() WHERE uuid IS NULL").Error; err != nil {
					return fmt.Errorf("failed to add defaults: %w", err)
				}

				return nil
			},
			Rollback: func(tx *gorm.DB) error {
				if err := tx.Exec("ALTER TABLE verification_codes ALTER COLUMN uuid DROP DEFAULT").Error; err != nil {
					return fmt.Errorf("failed to set default: %w", err)
				}

				return nil
			},
		},
		{
			ID: "00023-MakeUUIDVerificationCodesNotNull",
			Migrate: func(tx *gorm.DB) error {

				if err := tx.Exec("ALTER TABLE verification_codes ALTER COLUMN uuid SET NOT NULL").Error; err != nil {
					return fmt.Errorf("failed to set null: %w", err)
				}

				return nil
			},
			Rollback: func(tx *gorm.DB) error {
				if err := tx.Exec("ALTER TABLE verification_codes ALTER COLUMN uuid DROP NOT NULL").Error; err != nil {
					return fmt.Errorf("failed to set null: %w", err)
				}

				return nil
			},
		},
		{
			ID: "00024-AddTestTypesToRealms",
			Migrate: func(tx *gorm.DB) error {

				sql := fmt.Sprintf("ALTER TABLE realms ADD COLUMN IF NOT EXISTS allowed_test_types INTEGER DEFAULT %d",
					TestTypeConfirmed|TestTypeLikely|TestTypeNegative)
				if err := tx.Exec(sql).Error; err != nil {
					return err
				}

				return nil
			},
			Rollback: func(tx *gorm.DB) error {
				if err := tx.Exec("ALTER TABLE realms DROP COLUMN IF EXISTS allowed_test_types").Error; err != nil {
					return err
				}

				return nil
			},
		},
		{
			ID: "00025-SetTestTypesNotNull",
			Migrate: func(tx *gorm.DB) error {

				if err := tx.Exec("ALTER TABLE realms ALTER COLUMN allowed_test_types SET NOT NULL").Error; err != nil {
					return err
				}

				return nil
			},
			Rollback: func(tx *gorm.DB) error {
				if err := tx.Exec("ALTER TABLE realms ALTER COLUMN allowed_test_types DROP NOT NULL").Error; err != nil {
					return err
				}

				return nil
			},
		},
		{
			ID: "00026-EnableExtension_citext",
			Migrate: func(tx *gorm.DB) error {
				return tx.Exec("CREATE EXTENSION citext").Error
			},
			Rollback: func(tx *gorm.DB) error {
				return tx.Exec("DROP EXTENSION citext").Error
			},
		},
		{
			ID: "00027-AlterColumns_citext",
			Migrate: func(tx *gorm.DB) error {
				sqls := []string{
					"ALTER TABLE authorized_apps ALTER COLUMN name TYPE CITEXT",
					"ALTER TABLE realms ALTER COLUMN name TYPE CITEXT",
					"ALTER TABLE users ALTER COLUMN email TYPE CITEXT",
				}

				for _, sql := range sqls {
					if err := tx.Exec(sql).Error; err != nil {
						return err
					}
				}
				return nil
			},
			Rollback: func(tx *gorm.DB) error {
				sqls := []string{
					"ALTER TABLE authorized_apps ALTER COLUMN name TYPE TEXT",
					"ALTER TABLE realms ALTER COLUMN name TYPE TEXT",
					"ALTER TABLE users ALTER COLUMN email TYPE TEXT",
				}

				for _, sql := range sqls {
					if err := tx.Exec(sql).Error; err != nil {
						return err
					}
				}
				return nil
			},
		},
		{
			ID: "00028-AddSMSDeeplinkFields",
			Migrate: func(tx *gorm.DB) error {
				// long_code cannot be auto migrated because of unique index.
				// manually create long_code and long_expires_at and backfill with existing data.
				sqls := []string{
					"ALTER TABLE verification_codes ADD COLUMN IF NOT EXISTS long_code VARCHAR(20)",
					"UPDATE verification_codes SET long_code = code",
					"CREATE UNIQUE INDEX IF NOT EXISTS uix_verification_codes_long_code ON verification_codes(long_code)",
					"ALTER TABLE verification_codes ALTER COLUMN long_code SET NOT NULL",
					"ALTER TABLE verification_codes ADD COLUMN IF NOT EXISTS long_expires_at TIMESTAMPTZ",
					"UPDATE verification_codes SET long_expires_at = expires_at",
				}
				for _, stmt := range sqls {
					if err := tx.Exec(stmt).Error; err != nil {
						return fmt.Errorf("unable to execute '%v': %w", stmt, err)
					}
				}

				if err := tx.AutoMigrate(&Realm{}).Error; err != nil {
					return err
				}
				if err := tx.AutoMigrate(&VerificationCode{}).Error; err != nil {
					return err
				}

				if err := tx.Model(&VerificationCode{}).AddIndex("ver_code_long_purge_index", "long_expires_at").Error; err != nil {
					return err
				}

				return nil
			},
			Rollback: func(tx *gorm.DB) error {
				dropColumns := []string{
					"long_code_length",
					"long_code_duration",
					"region_code",
					"code_length",
					"code_duration",
					"sms_text_template",
				}
				for _, col := range dropColumns {
					stmt := fmt.Sprintf("ALTER TABLE realms DROP COLUMN IF EXISTS %s", col)
					if err := tx.Exec(stmt).Error; err != nil {
						return fmt.Errorf("unable to execute '%v': %w", stmt, err)
					}
				}
				return nil
			},
		},
		{
			ID: "00029-IncreaseVerificationCodeSizes",
			Migrate: func(tx *gorm.DB) error {
				sqls := []string{
					"ALTER TABLE verification_codes ALTER COLUMN code TYPE varchar(512)",
					"ALTER TABLE verification_codes ALTER COLUMN long_code TYPE varchar(512)",
				}

				for _, sql := range sqls {
					if err := tx.Exec(sql).Error; err != nil {
						return err
					}
				}
				return nil
			},
			Rollback: func(tx *gorm.DB) error {
				// No rollback for this, which would destroy data.
				return nil
			},
		},
		{
			ID: "00030-HMACCodes",
			Migrate: func(tx *gorm.DB) error {
				if err := tx.AutoMigrate(&Realm{}).Error; err != nil {
					return err
				}

				var codes []VerificationCode
				if err := tx.Model(VerificationCode{}).Find(&codes).Error; err != nil {
					return err
				}

				for _, code := range codes {
					changed := false

					// Sanity
					if len(code.Code) < 20 {
						h, err := db.GenerateVerificationCodeHMAC(code.Code)
						if err != nil {
							return err
						}
						code.Code = h
						changed = true
					}

					// Sanity
					if len(code.LongCode) < 20 {
						h, err := db.GenerateVerificationCodeHMAC(code.LongCode)
						if err != nil {
							return err
						}
						code.LongCode = h
						changed = true
					}

					if changed {
						if err := tx.Save(&code).Error; err != nil {
							return fmt.Errorf("failed to save code %v: %w", code.ID, err)
						}
					}
				}
				return nil
			},
			Rollback: func(tx *gorm.DB) error {
				return nil
			},
		},
		{
			ID: "00031-AlterStatsColumns",
			Migrate: func(tx *gorm.DB) error {

				sqls := []string{
					// AuthorizedApps
					"CREATE UNIQUE INDEX IF NOT EXISTS idx_authorized_app_stats_date_authorized_app_id ON authorized_app_stats (date, authorized_app_id)",
					"DROP INDEX IF EXISTS idx_date_app_realm",
					"DROP INDEX IF EXISTS idx_authorized_app_stats_deleted_at",
					"CREATE INDEX IF NOT EXISTS idx_authorized_app_stats_date ON authorized_app_stats (date)",
					"ALTER TABLE authorized_app_stats DROP COLUMN IF EXISTS id",
					"ALTER TABLE authorized_app_stats DROP COLUMN IF EXISTS created_at",
					"ALTER TABLE authorized_app_stats DROP COLUMN IF EXISTS updated_at",
					"ALTER TABLE authorized_app_stats DROP COLUMN IF EXISTS deleted_at",
					"ALTER TABLE authorized_app_stats DROP COLUMN IF EXISTS realm_id",
					"ALTER TABLE authorized_app_stats ALTER COLUMN date TYPE date",
					"ALTER TABLE authorized_app_stats ALTER COLUMN date SET NOT NULL",
					"ALTER TABLE authorized_app_stats ALTER COLUMN authorized_app_id SET NOT NULL",
					"ALTER TABLE authorized_app_stats ALTER COLUMN codes_issued TYPE INTEGER",
					"ALTER TABLE authorized_app_stats ALTER COLUMN codes_issued SET DEFAULT 0",
					"ALTER TABLE authorized_app_stats ALTER COLUMN codes_issued SET NOT NULL",

					// Users
					"CREATE UNIQUE INDEX IF NOT EXISTS idx_user_stats_date_realm_id_user_id ON user_stats (date, realm_id, user_id)",
					"DROP INDEX IF EXISTS idx_date_user_realm",
					"DROP INDEX IF EXISTS idx_user_stats_deleted_at",
					"CREATE INDEX IF NOT EXISTS idx_user_stats_date ON user_stats (date)",
					"ALTER TABLE user_stats DROP COLUMN IF EXISTS id",
					"ALTER TABLE user_stats DROP COLUMN IF EXISTS created_at",
					"ALTER TABLE user_stats DROP COLUMN IF EXISTS updated_at",
					"ALTER TABLE user_stats DROP COLUMN IF EXISTS deleted_at",
					"ALTER TABLE user_stats ALTER COLUMN date TYPE date",
					"ALTER TABLE user_stats ALTER COLUMN date SET NOT NULL",
					"ALTER TABLE user_stats ALTER COLUMN realm_id SET NOT NULL",
					"ALTER TABLE user_stats ALTER COLUMN user_id SET NOT NULL",
					"ALTER TABLE user_stats ALTER COLUMN codes_issued TYPE INTEGER",
					"ALTER TABLE user_stats ALTER COLUMN codes_issued SET DEFAULT 0",
					"ALTER TABLE user_stats ALTER COLUMN codes_issued SET NOT NULL",
				}

				for _, sql := range sqls {
					if err := tx.Exec(sql).Error; err != nil {
						return fmt.Errorf("%s: %w", sql, err)
					}
				}
				return nil
			},
			Rollback: func(tx *gorm.DB) error {
				return nil
			},
		},
		{
			ID: "00032-RegionCodeSize",
			Migrate: func(tx *gorm.DB) error {
				sqls := []string{
					"ALTER TABLE realms ALTER COLUMN region_code TYPE varchar(10)",
				}

				for _, sql := range sqls {
					if err := tx.Exec(sql).Error; err != nil {
						return err
					}
				}
				return nil
			},
			Rollback: func(tx *gorm.DB) error {
				return nil
			},
		},
		{
			ID: "00033-PerlRealmSigningKeys",
			Migrate: func(tx *gorm.DB) error {
				if err := tx.AutoMigrate(&Realm{}).Error; err != nil {
					return err
				}
				if err := tx.AutoMigrate(&SigningKey{}).Error; err != nil {
					return err
				}

				return nil
			},
			Rollback: func(tx *gorm.DB) error {
				// SigningKeys table left in place so references to crypto keys aren't lost.
				return nil
			},
		},
		{
			ID: "00034-AddENExpressSettings",
			Migrate: func(tx *gorm.DB) error {
				if err := tx.AutoMigrate(&Realm{}).Error; err != nil {
					return err
				}

				return nil
			},
			Rollback: func(tx *gorm.DB) error {
				return nil
			},
		},
		{
			ID: "00035-AddMFARequiredToRealms",
			Migrate: func(tx *gorm.DB) error {
				return tx.Exec("ALTER TABLE realms ADD COLUMN IF NOT EXISTS mfa_mode INTEGER DEFAULT 0").Error
			},
			Rollback: func(tx *gorm.DB) error {
				return tx.Exec("ALTER TABLE realms DROP COLUMN IF EXISTS mfa_mode").Error
			},
		},
		{
			ID: "00036-AddRealmStats",
			Migrate: func(tx *gorm.DB) error {
				if err := tx.AutoMigrate(&RealmStat{}).Error; err != nil {
					return err
				}
				statements := []string{
					"CREATE UNIQUE INDEX IF NOT EXISTS idx_realm_stats_stats_date_realm_id ON realm_stats (date, realm_id)",
					"CREATE INDEX IF NOT EXISTS idx_realm_stats_date ON realm_stats (date)",
				}
				for _, sql := range statements {
					if err := tx.Exec(sql).Error; err != nil {
						return err
					}
				}
				return nil
			},
			Rollback: func(tx *gorm.DB) error {
				if err := tx.DropTable(&RealmStat{}).Error; err != nil {
					return err
				}
				return nil
			},
		},
		{
			ID: "00037-AddRealmRequireDate",
			Migrate: func(tx *gorm.DB) error {
				return tx.Exec("ALTER TABLE realms ADD COLUMN IF NOT EXISTS require_date bool DEFAULT false").Error
			},
			Rollback: func(tx *gorm.DB) error {
				return tx.Exec("ALTER TABLE realms DROP COLUMN IF EXISTS require_date").Error
			},
		},
		{
			ID: "00038-AddRealmRequireDateNotNull",
			Migrate: func(tx *gorm.DB) error {
				return tx.Exec("ALTER TABLE realms ALTER COLUMN require_date SET NOT NULL").Error
			},
			Rollback: func(tx *gorm.DB) error {
				return tx.Exec("ALTER TABLE realms ALTER COLUMN require_date SET NULL").Error
			},
		},
		{
			ID: "00039-RealmStatsToDate",
			Migrate: func(tx *gorm.DB) error {
				return tx.Exec("ALTER TABLE realm_stats ALTER COLUMN date TYPE date").Error
			},
			Rollback: func(tx *gorm.DB) error {
				return tx.Exec("ALTER TABLE realm_stats ALTER COLUMN date TYPE timestamp with time zone").Error
			},
		},
		{
			ID: "00040-BackfillRealmStats",
			Migrate: func(tx *gorm.DB) error {
				sqls := []string{
					`
					INSERT INTO realm_stats (
						SELECT date, realm_id, SUM(codes_issued) AS codes_issued
  					FROM user_stats
						WHERE user_stats.date < date('2020-09-15')
  					GROUP BY 1, 2
  					ORDER BY 1 DESC
					) ON CONFLICT(date, realm_id) DO UPDATE
						SET codes_issued = realm_stats.codes_issued + excluded.codes_issued
					`,
					`
					INSERT INTO realm_stats (
						SELECT date, authorized_apps.realm_id AS realm_id, SUM(codes_issued) AS codes_issued
						FROM authorized_app_stats
						JOIN authorized_apps
						ON authorized_app_stats.authorized_app_id = authorized_apps.id
						WHERE authorized_app_stats.date < date('2020-09-15')
						GROUP BY 1, 2
						ORDER BY 1 DESC
					) ON CONFLICT(date, realm_id) DO UPDATE
						SET codes_issued = realm_stats.codes_issued + excluded.codes_issued
					`,
				}

				for _, sql := range sqls {
					if err := tx.Exec(sql).Error; err != nil {
						return err
					}
				}

				return nil
			},
			Rollback: func(tx *gorm.DB) error {
				return nil
			},
		},
		{
			ID: "00041-AddRealmAbusePrevention",
			Migrate: func(tx *gorm.DB) error {
				sqls := []string{
					`ALTER TABLE realms ADD COLUMN IF NOT EXISTS abuse_prevention_enabled bool NOT NULL DEFAULT false`,
					`ALTER TABLE realms ADD COLUMN IF NOT EXISTS abuse_prevention_limit integer NOT NULL DEFAULT 100`,
					`ALTER TABLE realms ADD COLUMN IF NOT EXISTS abuse_prevention_limit_factor numeric(8, 5) NOT NULL DEFAULT 1.0`,
				}

				for _, sql := range sqls {
					if err := tx.Exec(sql).Error; err != nil {
						return err
					}
				}

				return nil
			},
			Rollback: func(tx *gorm.DB) error {
				sqls := []string{
					`ALTER TABLE realms DROP COLUMN IF EXISTS abuse_prevention_enabled`,
					`ALTER TABLE realms DROP COLUMN IF EXISTS abuse_prevention_limit`,
					`ALTER TABLE realms DROP COLUMN IF EXISTS abuse_prevention_limit_factor`,
				}

				for _, sql := range sqls {
					if err := tx.Exec(sql).Error; err != nil {
						return err
					}
				}

				return nil
			},
		},
		{
			ID: "00042-ChangeRealmAbusePreventionLimitDefault",
			Migrate: func(tx *gorm.DB) error {
				sqls := []string{
					`ALTER TABLE realms ALTER COLUMN abuse_prevention_limit SET DEFAULT 10`,
				}

				for _, sql := range sqls {
					if err := tx.Exec(sql).Error; err != nil {
						return err
					}
				}

				return nil
			},
			Rollback: func(tx *gorm.DB) error {
				sqls := []string{
					`ALTER TABLE realms ALTER COLUMN abuse_prevention_limit SET DEFAULT 100`,
				}

				for _, sql := range sqls {
					if err := tx.Exec(sql).Error; err != nil {
						return err
					}
				}

				return nil
			},
		},
		{
			ID: "00043-CreateModelerStatus",
			Migrate: func(tx *gorm.DB) error {
				if err := tx.AutoMigrate(&ModelerStatus{}).Error; err != nil {
					return err
				}
				if err := tx.Create(&ModelerStatus{}).Error; err != nil {
					return err
				}
				return nil
			},
			Rollback: func(tx *gorm.DB) error {
				return tx.DropTable("modeler_statuses").Error
			},
		},
		{
			ID: "00044-AddEmailVerifiedRequiredToRealms",
			Migrate: func(tx *gorm.DB) error {
				return tx.Exec("ALTER TABLE realms ADD COLUMN IF NOT EXISTS email_verified_mode INTEGER DEFAULT 0").Error
			},
			Rollback: func(tx *gorm.DB) error {
				return tx.Exec("ALTER TABLE realms DROP COLUMN IF EXISTS email_verified_mode").Error
			},
		},
		{
			ID: "00045-BootstrapSystemAdmin",
			Migrate: func(tx *gorm.DB) error {
				// Only create the default system admin if there are no users. This
				// ensures people who are already running a system don't get a random
				// admin user.
				var user User
				if err := db.db.Model(&User{}).First(&user).Error; err == nil {
					return nil
				} else {
					if !IsNotFound(err) {
						return err
					}
				}

				user = User{
					Name:        "System admin",
					Email:       "super@example.com",
					SystemAdmin: true,
				}
				if err := tx.Save(&user).Error; err != nil {
					return err
				}
				return nil
			},
			Rollback: func(tx *gorm.DB) error {
				return nil
			},
		},
		{
			ID: "00046-AddWelcomeMessageToRealm",
			Migrate: func(tx *gorm.DB) error {
				return tx.Exec("ALTER TABLE realms ADD COLUMN IF NOT EXISTS welcome_message text").Error
			},
			Rollback: func(tx *gorm.DB) error {
				return tx.Exec("ALTER TABLE realms DROP COLUMN IF EXISTS welcome_message").Error
			},
		},
		{
			ID: "00047-AddPasswordLastChangedToUsers",
			Migrate: func(tx *gorm.DB) error {
				return tx.Exec("ALTER TABLE users ADD COLUMN IF NOT EXISTS last_password_change DATE DEFAULT CURRENT_DATE").Error
			},
			Rollback: func(tx *gorm.DB) error {
				return tx.Exec("ALTER TABLE users DROP COLUMN IF EXISTS last_password_change").Error
			},
		},
		{
			ID: "00048-AddPasswordRotateToRealm",
			Migrate: func(tx *gorm.DB) error {
				sqls := []string{
					`ALTER TABLE realms ADD COLUMN IF NOT EXISTS password_rotation_period_days integer NOT NULL DEFAULT 0`,
					`ALTER TABLE realms ADD COLUMN IF NOT EXISTS password_rotation_warning_days integer NOT NULL DEFAULT 0`,
				}

				for _, sql := range sqls {
					if err := tx.Exec(sql).Error; err != nil {
						return err
					}
				}

				return nil
			},
			Rollback: func(tx *gorm.DB) error {
				sqls := []string{
					`ALTER TABLE realms DROP COLUMN IF EXISTS password_rotation_period_days`,
					`ALTER TABLE realms DROP COLUMN IF EXISTS password_rotation_warning_days `,
				}

				for _, sql := range sqls {
					if err := tx.Exec(sql).Error; err != nil {
						return err
					}
				}

				return nil
			},
		},
		{
			ID: "00049-MakeRegionCodeUnique",
			Migrate: func(tx *gorm.DB) error {
				sqls := []string{
					// Make region code case insensitive and unique.
					"ALTER TABLE realms ALTER COLUMN region_code TYPE CITEXT",
					"ALTER TABLE realms ALTER COLUMN region_code DROP DEFAULT",
					"ALTER TABLE realms ALTER COLUMN region_code DROP NOT NULL",
				}
				for _, sql := range sqls {
					if err := tx.Exec(sql).Error; err != nil {
						return err
					}
				}

				// Make any existing empty string region codes to NULL. Without this,
				// the new unique constraint will fail.
				if err := tx.Exec("UPDATE realms SET region_code = NULL WHERE TRIM(region_code) = ''").Error; err != nil {
					return err
				}

				// Make all region codes uppercase.
				if err := tx.Exec("UPDATE realms SET region_code = UPPER(region_code) WHERE region_code IS NOT NULL").Error; err != nil {
					return err
				}

				// Find any existing duplicate region codes - this could be combined
				// into a much larger SQL statement with the next thing, but I'm
				// optimizing for readability here.
				var dupRegionCodes []string
				if err := tx.Model(&Realm{}).
					Unscoped().
					Select("UPPER(region_code) AS region_code").
					Where("region_code IS NOT NULL").
					Group("region_code").
					Having("COUNT(*) > 1").
					Pluck("region_code", &dupRegionCodes).
					Error; err != nil {
					return err
				}

				// Update any duplicate regions to not be duplicate anymore.
				for _, dupRegionCode := range dupRegionCodes {
					logger.Warn("de-duplicating region code %q", dupRegionCode)

					// I call this the "Microsoft method". For each duplicate realm,
					// append -N, starting with 1. If there are 3 realms with the region
					// code "PA", their new values will be "PA", "PA-1", and "PA-2"
					// respectively.
					sql := `
						UPDATE
							realms
						SET region_code = CONCAT(realms.region_code, '-', (z-1)::text)
						FROM (
							SELECT
								id,
								region_code,
								ROW_NUMBER() OVER (ORDER BY id ASC) AS z
							FROM realms
							WHERE UPPER(region_code) = UPPER($1)
						) AS sq
						WHERE realms.id = sq.id AND sq.z > 1`
					if err := tx.Exec(sql, dupRegionCode).Error; err != nil {
						return err
					}
				}

				sqls = []string{
					// There's already a runtime constraint and validation on names, this
					// is just an extra layer of protection at the database layer.
					"ALTER TABLE realms ALTER COLUMN name SET NOT NULL",

					// Alter the unique index on realm names to be a column constraint.
					"DROP INDEX IF EXISTS uix_realms_name",
					"ALTER TABLE realms ADD CONSTRAINT uix_realms_name UNIQUE (name)",

					// Now finally add a unique constraint on region codes.
					"ALTER TABLE realms ADD CONSTRAINT uix_realms_region_code UNIQUE (region_code)",
				}

				for _, sql := range sqls {
					if err := tx.Exec(sql).Error; err != nil {
						return err
					}
				}
				return nil
			},
			Rollback: func(tx *gorm.DB) error {
				return nil
			},
		},
		{
			ID: "00050-CreateMobileApps",
			Migrate: func(tx *gorm.DB) error {
				return tx.AutoMigrate(&MobileApp{}).Error
			},
			Rollback: func(tx *gorm.DB) error {
				return tx.DropTable("mobile_apps").Error
			},
		},
		{
			ID: "00051-CreateSystemSMSConfig",
			Migrate: func(tx *gorm.DB) error {
				sqls := []string{
					// Add a new is_system boolean column and a constraint to ensure that
					// only one row can have a value of true.
					`ALTER TABLE sms_configs ADD COLUMN IF NOT EXISTS is_system BOOL`,
					`UPDATE sms_configs SET is_system = FALSE WHERE is_system IS NULL`,
					`ALTER TABLE sms_configs ALTER COLUMN is_system SET DEFAULT FALSE`,
					`ALTER TABLE sms_configs ALTER COLUMN is_system SET NOT NULL`,
					`CREATE UNIQUE INDEX IF NOT EXISTS uix_sms_configs_is_system_true ON sms_configs (is_system) WHERE (is_system IS TRUE)`,

					// Require realm_id be set on all rows except system configs, and
					// ensure that realm_id is unique.
					`ALTER TABLE sms_configs DROP CONSTRAINT IF EXISTS nn_sms_configs_realm_id`,
					`DROP INDEX IF EXISTS nn_sms_configs_realm_id`,
					`ALTER TABLE sms_configs ADD CONSTRAINT nn_sms_configs_realm_id CHECK (is_system IS TRUE OR realm_id IS NOT NULL)`,

					`ALTER TABLE sms_configs DROP CONSTRAINT IF EXISTS uix_sms_configs_realm_id`,
					`DROP INDEX IF EXISTS uix_sms_configs_realm_id`,
					`ALTER TABLE sms_configs ADD CONSTRAINT uix_sms_configs_realm_id UNIQUE (realm_id)`,

					// Realm option set by system admins to share the system SMS config
					// with the realm.
					`ALTER TABLE realms ADD COLUMN IF NOT EXISTS can_use_system_sms_config BOOL`,
					`UPDATE realms SET can_use_system_sms_config = FALSE WHERE can_use_system_sms_config IS NULL`,
					`ALTER TABLE realms ALTER COLUMN can_use_system_sms_config SET DEFAULT FALSE`,
					`ALTER TABLE realms ALTER COLUMN can_use_system_sms_config SET NOT NULL`,

					// If true, the realm is set to use the system SMS config.
					`ALTER TABLE realms ADD COLUMN IF NOT EXISTS use_system_sms_config BOOL`,
					`UPDATE realms SET use_system_sms_config = FALSE WHERE use_system_sms_config IS NULL`,
					`ALTER TABLE realms ALTER COLUMN use_system_sms_config SET DEFAULT FALSE`,
					`ALTER TABLE realms ALTER COLUMN use_system_sms_config SET NOT NULL`,
				}

				for _, sql := range sqls {
					if err := tx.Exec(sql).Error; err != nil {
						return err
					}
				}

				return nil
			},
			Rollback: func(tx *gorm.DB) error {
				sqls := []string{
					`ALTER TABLE sms_configs DROP COLUMN IF EXISTS is_system`,
					`DROP INDEX IF EXISTS uix_sms_configs_is_system_true`,
					`ALTER TABLE sms_configs DROP CONSTRAINT IF EXISTS nn_sms_configs_realm_id`,
					`ALTER TABLE sms_configs DROP CONSTRAINT IF EXISTS uix_sms_configs_realm_id`,

					`ALTER TABLE realms DROP COLUMN IF EXISTS can_use_system_sms_config`,
					`ALTER TABLE realms DROP COLUMN IF EXISTS use_system_sms_config`,
				}

				for _, sql := range sqls {
					if err := tx.Exec(sql).Error; err != nil {
						return err
					}
				}

				return nil
			},
		},
		{
			ID: "00052-CreateRealmAllowedCIDRs",
			Migrate: func(tx *gorm.DB) error {
				return tx.AutoMigrate(&Realm{}).Error
			},
			Rollback: func(tx *gorm.DB) error {
				sqls := []string{
					`ALTER TABLE realms DROP COLUMN IF EXISTS allowed_cidrs_adminapi`,
					`ALTER TABLE realms DROP COLUMN IF EXISTS allowed_cidrs_apiserver`,
					`ALTER TABLE realms DROP COLUMN IF EXISTS allowed_cidrs_server`,
				}

				for _, sql := range sqls {
					if err := tx.Exec(sql).Error; err != nil {
						return err
					}
				}

				return nil
			},
		},
		{
			ID: "00053-AddRealmSMSCountry",
			Migrate: func(tx *gorm.DB) error {
				return tx.AutoMigrate(&Realm{}).Error
			},
			Rollback: func(tx *gorm.DB) error {
				sqls := []string{
					`ALTER TABLE realms DROP COLUMN IF EXISTS sms_country`,
				}

				for _, sql := range sqls {
					if err := tx.Exec(sql).Error; err != nil {
						return err
					}
				}

				return nil
			},
		},
		{
			ID: "00054-ChangeMobileAppNameUniqueness",
			Migrate: func(tx *gorm.DB) error {
				sqls := []string{
					`DROP INDEX IF EXISTS realm_app_name`,
					`ALTER TABLE mobile_apps ADD CONSTRAINT uix_name_realm_id_os UNIQUE (name, realm_id, os)`,
				}

				for _, sql := range sqls {
					if err := tx.Exec(sql).Error; err != nil {
						return err
					}
				}

				return nil
			},
			Rollback: func(tx *gorm.DB) error {
				sqls := []string{
					`CREATE UNIQUE INDEX realm_app_name ON mobile_apps (name, realm_id)`,
					`ALTER TABLE mobile_apps DROP CONSTRAINT uix_name_realm_id_os UNIQUE (name, realm_id, os)`,
				}

				for _, sql := range sqls {
					if err := tx.Exec(sql).Error; err != nil {
						return err
					}
				}

				return nil
			},
		},
		{
			ID: "00055-AddAuditEntries",
			Migrate: func(tx *gorm.DB) error {
				if err := tx.AutoMigrate(&AuditEntry{}).Error; err != nil {
					return err
				}

				sqls := []string{
					`CREATE INDEX IF NOT EXISTS idx_audit_entries_realm_id ON audit_entries (realm_id)`,
					`CREATE INDEX IF NOT EXISTS idx_audit_entries_actor_id ON audit_entries (actor_id)`,
					`CREATE INDEX IF NOT EXISTS idx_audit_entries_target_id ON audit_entries (target_id)`,
					`CREATE INDEX IF NOT EXISTS idx_audit_entries_created_at ON audit_entries (created_at)`,
				}

				for _, sql := range sqls {
					if err := tx.Exec(sql).Error; err != nil {
						return err
					}
				}

				return nil
			},
			Rollback: func(tx *gorm.DB) error {
				return tx.Exec(`DROP TABLE audit_entries`).Error
			},
		},
		{
			ID: "00056-AuthorzedAppsAPIKeyTypeBasis",
			Migrate: func(tx *gorm.DB) error {
				if err := tx.AutoMigrate(&AuditEntry{}).Error; err != nil {
					return err
				}

				sqls := []string{
					`ALTER TABLE authorized_apps ALTER COLUMN api_key_type DROP DEFAULT`,
					`ALTER TABLE authorized_apps ALTER COLUMN api_key_type SET NOT NULL`,
				}

				for _, sql := range sqls {
					if err := tx.Exec(sql).Error; err != nil {
						return err
					}
				}

				return nil
			},
			Rollback: func(tx *gorm.DB) error {
				return nil
			},
		},
		{
			ID: "00057-AddMFARequiredGracePeriod",
			Migrate: func(tx *gorm.DB) error {
				return tx.Exec("ALTER TABLE realms ADD COLUMN IF NOT EXISTS mfa_required_grace_period BIGINT DEFAULT 0").Error
			},
			Rollback: func(tx *gorm.DB) error {
				return tx.Exec("ALTER TABLE realms DROP COLUMN IF EXISTS mfa_required_grace_period").Error
			},
		},
		{
			ID: "00058-AddAppStoreLink",
			Migrate: func(tx *gorm.DB) error {
				return tx.Exec("ALTER TABLE mobile_apps ADD COLUMN IF NOT EXISTS url TEXT").Error
			},
			Rollback: func(tx *gorm.DB) error {
				return tx.Exec("ALTER TABLE realms DROP COLUMN IF EXISTS url").Error
			},
		},
		{
			ID: "00059-AddVerCodeIndexes",
			Migrate: func(tx *gorm.DB) error {
				sqls := []string{
					`CREATE INDEX IF NOT EXISTS idx_vercode_recent ON verification_codes(realm_id, issuing_user_id)`,
				}

				for _, sql := range sqls {
					if err := tx.Exec(sql).Error; err != nil {
						return err
					}
				}
				return nil
			},
			Rollback: func(tx *gorm.DB) error {
				sqls := []string{
					`DROP INDEX IF EXISTS idx_vercode_recent`,
				}

				for _, sql := range sqls {
					if err := tx.Exec(sql).Error; err != nil {
						return err
					}
				}
				return nil
			},
		},
		{
			ID: "00060-AddEmailConfig",
			Migrate: func(tx *gorm.DB) error {
				return tx.AutoMigrate(&EmailConfig{}).Error
			},
			Rollback: func(tx *gorm.DB) error {
				return tx.DropTable("email_configs").Error
			},
		},
		{
			ID: "00061-CreateSystemEmailConfig",
			Migrate: func(tx *gorm.DB) error {
				sqls := []string{
					// Add a new is_system boolean column and a constraint to ensure that
					// only one row can have a value of true.
					`CREATE UNIQUE INDEX IF NOT EXISTS uix_email_configs_is_system_true ON email_configs (is_system) WHERE (is_system IS TRUE)`,

					// Require realm_id be set on all rows except system configs, and
					// ensure that realm_id is unique.
					`ALTER TABLE email_configs DROP CONSTRAINT IF EXISTS nn_email_configs_realm_id`,
					`DROP INDEX IF EXISTS nn_email_configs_realm_id`,
					`ALTER TABLE email_configs ADD CONSTRAINT nn_email_configs_realm_id CHECK (is_system IS TRUE OR realm_id IS NOT NULL)`,

					`ALTER TABLE email_configs DROP CONSTRAINT IF EXISTS uix_email_configs_realm_id`,
					`DROP INDEX IF EXISTS uix_email_configs_realm_id`,
					`ALTER TABLE email_configs ADD CONSTRAINT uix_email_configs_realm_id UNIQUE (realm_id)`,

					// Realm option set by system admins to share the system Email config
					// with the realm.
					`ALTER TABLE realms ADD COLUMN IF NOT EXISTS can_use_system_email_config BOOL`,
					`UPDATE realms SET can_use_system_email_config = FALSE WHERE can_use_system_email_config IS NULL`,
					`ALTER TABLE realms ALTER COLUMN can_use_system_email_config SET DEFAULT FALSE`,
					`ALTER TABLE realms ALTER COLUMN can_use_system_email_config SET NOT NULL`,

					// If true, the realm is set to use the system Email config.
					`ALTER TABLE realms ADD COLUMN IF NOT EXISTS use_system_email_config BOOL`,
					`UPDATE realms SET use_system_email_config = FALSE WHERE use_system_email_config IS NULL`,
					`ALTER TABLE realms ALTER COLUMN use_system_email_config SET DEFAULT FALSE`,
					`ALTER TABLE realms ALTER COLUMN use_system_email_config SET NOT NULL`,

					// Add templates
					`ALTER TABLE realms ADD COLUMN IF NOT EXISTS email_invite_template text`,
					`ALTER TABLE realms ADD COLUMN IF NOT EXISTS email_password_reset_template text`,
					`ALTER TABLE realms ADD COLUMN IF NOT EXISTS email_verify_template text`,
				}

				for _, sql := range sqls {
					if err := tx.Exec(sql).Error; err != nil {
						return err
					}
				}

				return nil
			},
			Rollback: func(tx *gorm.DB) error {
				sqls := []string{
					`ALTER TABLE email_configs DROP COLUMN IF EXISTS is_system`,
					`DROP INDEX IF EXISTS uix_email_configs_is_system_true`,
					`ALTER TABLE email_configs DROP CONSTRAINT IF EXISTS nn_email_configs_realm_id`,
					`ALTER TABLE email_configs DROP CONSTRAINT IF EXISTS uix_email_configs_realm_id`,

					`ALTER TABLE realms DROP COLUMN IF EXISTS can_use_system_email_config`,
					`ALTER TABLE realms DROP COLUMN IF EXISTS use_system_email_config`,

					`ALTER TABLE realms DROP COLUMN IF EXISTS email_invite_template`,
					`ALTER TABLE realms DROP COLUMN IF EXISTS email_password_reset_template`,
					`ALTER TABLE realms DROP COLUMN IF EXISTS email_verify_template`,
				}

				for _, sql := range sqls {
					if err := tx.Exec(sql).Error; err != nil {
						return err
					}
				}

				return nil
			},
		},
		{
			ID: "00062-AddTestDate",
			Migrate: func(tx *gorm.DB) error {
				return tx.AutoMigrate(&VerificationCode{}).Error
			},
			Rollback: func(tx *gorm.DB) error {
				return tx.Exec("ALTER TABLE verification_codes DROP COLUMN IF EXISTS test_date").Error
			},
		},
		{
			ID: "00063-AddTokenTestDate",
			Migrate: func(tx *gorm.DB) error {
				return tx.AutoMigrate(&Token{}).Error
			},
			Rollback: func(tx *gorm.DB) error {
				return tx.Exec("ALTER TABLE tokens DROP COLUMN IF EXISTS test_date").Error
			},
		},
		{
			ID: "00064-RescopeVerificationCodeIndices",
			Migrate: func(tx *gorm.DB) error {
				sqls := []string{
					"ALTER TABLE verification_codes ALTER COLUMN long_code DROP NOT NULL",
					fmt.Sprintf("CREATE UNIQUE INDEX IF NOT EXISTS %s ON verification_codes (realm_id,code) WHERE code != ''", VerCodesCodeUniqueIndex),
					fmt.Sprintf("CREATE UNIQUE INDEX IF NOT EXISTS %s ON verification_codes (realm_id,long_code) WHERE long_code != ''", VerCodesLongCodeUniqueIndex),
					"DROP INDEX IF EXISTS uix_verification_codes_code",
					"DROP INDEX IF EXISTS uix_verification_codes_long_code",
				}

				for _, sql := range sqls {
					if err := tx.Exec(sql).Error; err != nil {
						return err
					}
				}

				return nil
			},
			Rollback: func(tx *gorm.DB) error {
				sqls := []string{
					"DELETE FROM verification_codes WHERE code = '' or long_code = ''",
				}

				for _, sql := range sqls {
					if err := tx.Exec(sql).Error; err != nil {
						return err
					}
				}

				return nil
			},
		},
		{
			ID: "00065-RenameUserAdminToSystemAdmin",
			Migrate: func(tx *gorm.DB) error {
				sqls := []string{
					`
					DO $$
					BEGIN
						IF EXISTS(SELECT 1 FROM information_schema.columns WHERE table_name = 'users' AND column_name = 'admin')
						THEN
							ALTER TABLE users RENAME COLUMN admin TO system_admin;
						END IF;
					END $$;
					`,

					`CREATE INDEX idx_users_system_admin ON users(system_admin)`,
				}

				for _, sql := range sqls {
					if err := tx.Exec(sql).Error; err != nil {
						return err
					}
				}

				return nil
			},
			Rollback: func(tx *gorm.DB) error {
				sqls := []string{
					`ALTER TABLE users RENAME COLUMN system_admin TO admin`,
					`DROP INDEX IF EXISTS idx_users_system_admin`,
				}

				for _, sql := range sqls {
					if err := tx.Exec(sql).Error; err != nil {
						return err
					}
				}

				return nil
			},
		},
		{
			ID: "00066-AddVerCodeUUIDUniqueIndexe",
			Migrate: func(tx *gorm.DB) error {
				sqls := []string{
					`DROP INDEX IF EXISTS idx_vercode_uuid`,
					`CREATE UNIQUE INDEX IF NOT EXISTS idx_vercode_uuid_unique ON verification_codes(uuid)`,
				}

				for _, sql := range sqls {
					if err := tx.Exec(sql).Error; err != nil {
						return err
					}
				}
				return nil
			},
			Rollback: func(tx *gorm.DB) error {
				sqls := []string{
					`DROP INDEX IF EXISTS idx_vercode_uuid_unique`,
					`CREATE INDEX IF NOT EXISTS idx_vercode_uuid ON verification_codes(uuid)`,
				}

				for _, sql := range sqls {
					if err := tx.Exec(sql).Error; err != nil {
						return err
					}
				}
				return nil
			},
		},
		{
			ID: "00067-AddRealmAllowBulkUpload",
			Migrate: func(tx *gorm.DB) error {

				sqls := []string{
					`ALTER TABLE realms ADD COLUMN IF NOT EXISTS allow_bulk_upload BOOL`,
					`UPDATE realms SET allow_bulk_upload = FALSE WHERE allow_bulk_upload IS NULL`,
					`ALTER TABLE realms ALTER COLUMN allow_bulk_upload SET DEFAULT FALSE`,
					`ALTER TABLE realms ALTER COLUMN allow_bulk_upload SET NOT NULL`,
				}

				for _, sql := range sqls {
					if err := tx.Exec(sql).Error; err != nil {
						return err
					}
				}
				return nil
			},
			Rollback: func(tx *gorm.DB) error {
				return tx.Exec("ALTER TABLE realms DROP COLUMN IF EXISTS allow_bulk_upload").Error
			},
		},
		{
			ID: "00068-EnablePGAudit",
			Migrate: func(tx *gorm.DB) error {
				_ = tx.Exec(`CREATE EXTENSION pgaudit`).Error
				return nil
			},
		},
		{
			ID: "00069-AddExternalIssuerStats",
			Migrate: func(tx *gorm.DB) error {
				if err := tx.AutoMigrate(&ExternalIssuerStat{}).Error; err != nil {
					return err
				}
				sql := `CREATE UNIQUE INDEX IF NOT EXISTS idx_external_issuer_stats_date_issuer_id_realm_id ON external_issuer_stats (date, issuer_id, realm_id)`
				return tx.Exec(sql).Error
			},
			Rollback: func(tx *gorm.DB) error {
				return tx.DropTable(&ExternalIssuerStat{}).Error
			},
		},
		{
			ID: "00070-AddExternalIssuerIDToVerificationCode",
			Migrate: func(tx *gorm.DB) error {
				sql := `ALTER TABLE verification_codes ADD COLUMN IF NOT EXISTS issuing_external_id VARCHAR(255)`
				return tx.Exec(sql).Error
			},
			Rollback: func(tx *gorm.DB) error {
				sql := `ALTER TABLE verification_codes DROP COLUMN IF EXISTS issuing_external_id`
				return tx.Exec(sql).Error
			},
		},
		{
			ID: "00071-AddDailyActiveUsersToRealmStats",
			Migrate: func(tx *gorm.DB) error {
				sql := `ALTER TABLE realm_stats ADD COLUMN IF NOT EXISTS daily_active_users INTEGER DEFAULT 0`
				return tx.Exec(sql).Error
			},
			Rollback: func(tx *gorm.DB) error {
				sql := `ALTER TABLE realm_stats DROP COLUMN IF EXISTS daily_active_users`
				return tx.Exec(sql).Error
			},
		},
		{
			ID: "00072-ChangeSMSTemplateType",
			Migrate: func(tx *gorm.DB) error {
				return tx.Exec("ALTER TABLE realms ALTER COLUMN sms_text_template TYPE text").Error
			},
			Rollback: func(tx *gorm.DB) error {
				// No rollback for this, as there is no reason to do so.
				return nil
			},
		},
		{
			ID: "00073-AddSMSFromNumbers",
			Migrate: func(tx *gorm.DB) error {
				sqls := []string{
					`CREATE TABLE sms_from_numbers (
						id SERIAL PRIMARY KEY NOT NULL,
						label CITEXT UNIQUE,
						value TEXT UNIQUE
					)`,
					`ALTER TABLE realms ADD COLUMN IF NOT EXISTS sms_from_number_id INTEGER`,
					`ALTER TABLE realms ADD CONSTRAINT fk_sms_from_number FOREIGN KEY (sms_from_number_id) REFERENCES sms_from_numbers(id)`,
				}

				for _, sql := range sqls {
					if err := tx.Exec(sql).Error; err != nil {
						return err
					}
				}
				return nil
			},
			Rollback: func(tx *gorm.DB) error {
				sql := `DROP TABLE IF EXISTS sms_from_numbers`
				return tx.Exec(sql).Error
			},
		},
		{
			ID: "00074-MigrateSystemSMSConfig",
			Migrate: func(tx *gorm.DB) error {
				systemSMSConfig, err := db.SystemSMSConfig()
				if err != nil {
					// There are no system sms configs, so there's no migration needed.
					if IsNotFound(err) {
						return nil
					}
					return fmt.Errorf("failed to find system sms config: %w", err)
				}

				// Create an SMS from number for that entry.
				smsFromNumber := &SMSFromNumber{
					Label: "Default",
					Value: systemSMSConfig.TwilioFromNumber,
				}
				if err := db.CreateOrUpdateSMSFromNumbers([]*SMSFromNumber{smsFromNumber}); err != nil {
					return fmt.Errorf("failed to create sms from number: %w", err)
				}

				// Update anyone using the system config.
				sql := `UPDATE realms SET sms_from_number_id = ? WHERE use_system_sms_config IS TRUE`
				return tx.Exec(sql, smsFromNumber.ID).Error
			},
			Rollback: func(tx *gorm.DB) error {
				return nil
			},
		},
		{
			ID: "00075-CreateRBAC",
			Migrate: func(tx *gorm.DB) error {
				// These tables will already exist for existing apps, but it will NOT
				// exist for apps running migrations for the first time. The reason is
				// because Gorm's automigrate created the join tables automagically in
				// the past because the models were annotated. But the models are no
				// longer annotated, so the join table is not created.
				if err := tx.Exec(`CREATE TABLE IF NOT EXISTS user_realms (
					realm_id INTEGER,
					user_id INTEGER,
					PRIMARY KEY (realm_id, user_id)
				)`).Error; err != nil {
					return err
				}
				if err := tx.Exec(`CREATE TABLE IF NOT EXISTS admin_realms (
					realm_id INTEGER,
					user_id INTEGER,
					PRIMARY KEY (realm_id, user_id)
				)`).Error; err != nil {
					return err
				}

				// We are about to add foreign key references for these fields. However,
				// in the past, it was possible for de-association to occur. We need to
				// delete any orphaned user_realm and admin_realm associations so the
				// foreign key constraint can be properly applied in the next step.
				if err := tx.Exec(`DELETE FROM user_realms ur WHERE NOT EXISTS (SELECT FROM users u WHERE u.id = ur.user_id)`).Error; err != nil {
					return err
				}
				if err := tx.Exec(`DELETE FROM admin_realms ar WHERE NOT EXISTS (SELECT FROM users u WHERE u.id = ar.user_id)`).Error; err != nil {
					return err
				}

				// Update existing columns defaults.
				if err := tx.Exec(`ALTER TABLE user_realms ALTER COLUMN realm_id SET NOT NULL`).Error; err != nil {
					return err
				}
				if err := tx.Exec(`ALTER TABLE user_realms ALTER COLUMN user_id SET NOT NULL`).Error; err != nil {
					return err
				}

				// Convert realm and user into real foreign keys. If the parent record
				// is deleted, also delete the membership record.
				if err := tx.Exec(`ALTER TABLE user_realms DROP CONSTRAINT IF EXISTS fk_realm`).Error; err != nil {
					return err
				}
				if err := tx.Exec(`ALTER TABLE user_realms ADD CONSTRAINT fk_realm FOREIGN KEY (realm_id) REFERENCES realms(id) ON DELETE CASCADE`).Error; err != nil {
					return err
				}
				if err := tx.Exec(`ALTER TABLE user_realms DROP CONSTRAINT IF EXISTS fk_user`).Error; err != nil {
					return err
				}
				if err := tx.Exec(`ALTER TABLE user_realms ADD CONSTRAINT fk_user FOREIGN KEY (user_id) REFERENCES users(id) ON DELETE CASCADE`).Error; err != nil {
					return err
				}

				// Create new column in user_realms.
				if err := tx.Exec(`ALTER TABLE user_realms ADD COLUMN IF NOT EXISTS permissions BIGINT`).Error; err != nil {
					return err
				}

				// Update all existing permissions to be RealmUser.
				if err := tx.Exec(
					`UPDATE user_realms SET permissions = $1`,
					int64(rbac.LegacyRealmUser),
				).Error; err != nil {
					return err
				}

				// Set the default for new permissions to 0 (none) and disallow NULL.
				if err := tx.Exec(`ALTER TABLE user_realms ALTER COLUMN permissions SET DEFAULT 0`).Error; err != nil {
					return err
				}
				if err := tx.Exec(`ALTER TABLE user_realms ALTER COLUMN permissions SET NOT NULL`).Error; err != nil {
					return err
				}

				// Migrate existing admin_realms permissions into user_realms with the
				// legacy realm admin permission.
				if err := tx.Exec(
					`INSERT INTO user_realms(user_id, realm_id, permissions)
						SELECT user_id, realm_id, $1 FROM admin_realms
						ON CONFLICT (user_id, realm_id) DO UPDATE SET permissions = $1`,
					int64(rbac.LegacyRealmAdmin|rbac.LegacyRealmUser),
				).Error; err != nil {
					return err
				}

				// Rename user_realms.
				if err := tx.Exec(`ALTER TABLE user_realms RENAME TO memberships`).Error; err != nil {
					return err
				}
				if err := tx.Exec(`ALTER INDEX user_realms_pkey RENAME TO memberships_pkey`).Error; err != nil {
					return err
				}

				// Add indexes on realm_id and user_id individually for lookups.
				if err := tx.Exec(`CREATE INDEX IF NOT EXISTS idx_memberships_realm_id ON memberships(realm_id)`).Error; err != nil {
					return err
				}
				if err := tx.Exec(`CREATE INDEX IF NOT EXISTS idx_memberships_user_id ON memberships(user_id)`).Error; err != nil {
					return err
				}

				// Drop admin_realms.
				if err := tx.Exec(`DROP TABLE IF EXISTS admin_realms`).Error; err != nil {
					return err
				}

				return nil
			},
			Rollback: func(tx *gorm.DB) error {
				// No rollback for this
				return nil
			},
		},
		{
			ID: "00076-EnableExtension_hstore",
			Migrate: func(tx *gorm.DB) error {
				return tx.Exec("CREATE EXTENSION IF NOT EXISTS hstore").Error
			},
		},
		{
			ID: "00077-AddAlternateSMSTemplates",
			Migrate: func(tx *gorm.DB) error {
				return tx.Exec(`ALTER TABLE realms ADD COLUMN IF NOT EXISTS alternate_sms_templates hstore`).Error
			},
			Rollback: func(tx *gorm.DB) error {
				return tx.Exec(`ALTER TABLE realms DROP COLUMN IF EXISTS alternate_sms_templates`).Error
			},
		},
		{
			ID: "00078-AddEnableDailyActiveUsersToRealm",
			Migrate: func(tx *gorm.DB) error {
				return tx.Exec(`ALTER TABLE realms ADD COLUMN IF NOT EXISTS daily_active_users_enabled BOOL DEFAULT false NOT NULL`).Error
			},
			Rollback: func(tx *gorm.DB) error {
				return tx.Exec(`ALTER TABLE realms DROP COLUMN IF EXISTS daily_active_users_enabled`).Error
			},
		},
		{
			ID: "00079-AddMembershipsDefaultSMSTemplate",
			Migrate: func(tx *gorm.DB) error {
				sqls := []string{
					`ALTER TABLE memberships ADD COLUMN IF NOT EXISTS default_sms_template_label VARCHAR(255)`,
				}

				for _, sql := range sqls {
					if err := tx.Exec(sql).Error; err != nil {
						return err
					}
				}
				return nil
			},
			Rollback: func(tx *gorm.DB) error {
				sqls := []string{
					`ALTER TABLE memberships DROP COLUMN IF EXISTS default_sms_template_label`,
				}

				for _, sql := range sqls {
					if err := tx.Exec(sql).Error; err != nil {
						return err
					}
				}
				return nil
			},
		},
		{
			ID: "00080-AddDisableRedirectToMobileApps",
			Migrate: func(tx *gorm.DB) error {
				return multiExec(tx,
					`ALTER TABLE mobile_apps ADD COLUMN IF NOT EXISTS disable_redirect BOOL DEFAULT false NOT NULL`)
			},
			Rollback: func(tx *gorm.DB) error {
				return multiExec(tx,
					`ALTER TABLE mobile_apps DROP COLUMN IF EXISTS disable_redirect`)
			},
		},
		{
			ID: "00081-AddTimestampsToMemberships",
			Migrate: func(tx *gorm.DB) error {
				return multiExec(tx,
					`ALTER TABLE memberships ADD COLUMN IF NOT EXISTS created_at TIMESTAMP WITH TIME ZONE`,
					`ALTER TABLE memberships ADD COLUMN IF NOT EXISTS updated_at TIMESTAMP WITH TIME ZONE`,
					`UPDATE memberships SET created_at = NOW() WHERE created_at IS NULL`,
					`UPDATE memberships SET updated_at = NOW() WHERE updated_at IS NULL`)
			},
			Rollback: func(tx *gorm.DB) error {
				return multiExec(tx,
					`ALTER TABLE memberships DROP COLUMN IF EXISTS created_at`,
					`ALTER TABLE memberships DROP COLUMN IF EXISTS updated_at`)
			},
		},
		{
			ID: "00082-AddMoreStats",
			Migrate: func(tx *gorm.DB) error {
				return multiExec(tx,
					`ALTER TABLE realm_stats ADD COLUMN IF NOT EXISTS codes_invalid INTEGER NOT NULL DEFAULT 0`,
					`ALTER TABLE realm_stats ADD COLUMN IF NOT EXISTS tokens_claimed INTEGER NOT NULL DEFAULT 0`,
					`ALTER TABLE realm_stats ADD COLUMN IF NOT EXISTS tokens_invalid INTEGER NOT NULL DEFAULT 0`,
					`ALTER TABLE authorized_app_stats ADD COLUMN IF NOT EXISTS codes_claimed INTEGER NOT NULL DEFAULT 0`,
					`ALTER TABLE authorized_app_stats ADD COLUMN IF NOT EXISTS codes_invalid INTEGER NOT NULL DEFAULT 0`,
					`ALTER TABLE authorized_app_stats ADD COLUMN IF NOT EXISTS tokens_claimed INTEGER NOT NULL DEFAULT 0`,
					`ALTER TABLE authorized_app_stats ADD COLUMN IF NOT EXISTS tokens_invalid INTEGER NOT NULL DEFAULT 0`)
			},
			Rollback: func(tx *gorm.DB) error {
				return multiExec(tx,
					`ALTER TABLE realm_stats DROP COLUMN IF EXISTS codes_invalid`,
					`ALTER TABLE realm_stats DROP COLUMN IF EXISTS tokens_claimed`,
					`ALTER TABLE realm_stats DROP COLUMN IF EXISTS tokens_invalid`,
					`ALTER TABLE authorized_app_stats DROP COLUMN IF EXISTS codes_claimed`,
					`ALTER TABLE authorized_app_stats DROP COLUMN IF EXISTS codes_invalid`,
					`ALTER TABLE authorized_app_stats DROP COLUMN IF EXISTS tokens_claimed`,
					`ALTER TABLE authorized_app_stats DROP COLUMN IF EXISTS tokens_invalid`)
			},
		},
		{
			ID: "00083-ExpandTwilioFrom",
			Migrate: func(tx *gorm.DB) error {
				return multiExec(tx,
					`ALTER TABLE sms_configs ALTER COLUMN twilio_from_number TYPE varchar(255)`)
			},
			Rollback: func(tx *gorm.DB) error {
				// No rollback for this, which would destroy data.
				return nil
			},
		},
		{
			ID: "00084-DropDAU",
			Migrate: func(tx *gorm.DB) error {
				return multiExec(tx,
					`ALTER TABLE realms DROP COLUMN IF EXISTS daily_active_users_enabled`,
					`ALTER TABLE realm_stats DROP COLUMN IF EXISTS daily_active_users`)
			},
			Rollback: func(tx *gorm.DB) error {
				return multiExec(tx,
					`ALTER TABLE realms ADD COLUMN IF NOT EXISTS daily_active_users_enabled BOOL DEFAULT false NOT NULL`,
					`ALTER TABLE realm_stats ADD COLUMN IF NOT EXISTS daily_active_users INTEGER DEFAULT 0`)
			},
		},
		{
			ID: "00085-DeleteUsers",
			Migrate: func(tx *gorm.DB) error {
				return multiExec(tx,
					`DELETE FROM users WHERE deleted_at IS NOT NULL`)
			},
		},
		{
			ID: "00086-AddRealmAutoRotateSetting",
			Migrate: func(tx *gorm.DB) error {
				return multiExec(tx,
					`ALTER TABLE realms ADD COLUMN IF NOT EXISTS auto_rotate_certificate_key BOOLEAN DEFAULT false`,
					`ALTER TABLE realms ALTER COLUMN auto_rotate_certificate_key SET NOT NULL`)
			},
			Rollback: func(tx *gorm.DB) error {
				return multiExec(tx,
					`ALTER TABLE realms DROP COLUMN IF EXISTS auto_rotate_certificate_key`)
			},
		},
		{
			ID: "00087-AddTokenSigningKeys",
			Migrate: func(tx *gorm.DB) error {
				return multiExec(tx,
					`CREATE TABLE token_signing_keys (
						id BIGSERIAL,
						key_version_id TEXT NOT NULL,
						is_active BOOL NOT NULL DEFAULT FALSE,
						created_at TIMESTAMP WITH TIME ZONE,
						updated_at TIMESTAMP WITH TIME ZONE,
						PRIMARY KEY (id))`,
					`CREATE UNIQUE INDEX uix_token_signing_keys_is_active ON token_signing_keys (is_active) WHERE (is_active IS TRUE)`,
				)
			},
			Rollback: func(tx *gorm.DB) error {
				return multiExec(tx,
					`DROP TABLE IF EXISTS token_signing_keys`)
			},
		},
		{
<<<<<<< HEAD
			ID: "00088-KeyServerStats",
			Migrate: func(tx *gorm.DB) error {
				return multiExec(tx,
					`CREATE TABLE key_server_stats (
						realm_id INTEGER,
						key_server_url_override TEXT,
						key_server_audience_override TEXT,
						PRIMARY KEY (realm_id))`,
					`CREATE TABLE key_server_stats_days (
						realm_id INTEGER,
						day TIMESTAMP WITH TIME ZONE,
						publish_requests BIGINT[],
						total_teks_published BIGINT NOT NULL DEFAULT 0,
						revision_requests BIGINT NOT NULL DEFAULT 0,
						tek_age_distribution BIGINT[],
						onset_to_upload_distribution BIGINT[],
						request_missing_onset_date BIGINT NOT NULL DEFAULT 0,
						PRIMARY KEY (realm_id, day))`,
				)
			},
			Rollback: func(tx *gorm.DB) error {
				if err := tx.DropTableIfExists(&KeyServerStats{}, &KeyServerStatsDay{}).Error; err != nil {
					return err
				}
				return nil
=======
			ID: "00088-AddUUIDToTokenSigningKeys",
			Migrate: func(tx *gorm.DB) error {
				return multiExec(tx,
					`ALTER TABLE token_signing_keys ADD COLUMN uuid UUID NOT NULL UNIQUE DEFAULT uuid_generate_v4()`)
			},
			Rollback: func(tx *gorm.DB) error {
				return multiExec(tx,
					`DROP TABLE IF EXISTS token_signing_keys`)
>>>>>>> ec0d7a6b
			},
		},
	}
}

// MigrateTo migrates the database to a specific target migration ID.
func (db *Database) MigrateTo(ctx context.Context, target string, rollback bool) error {
	options := gormigrate.DefaultOptions
	migrations := db.Migrations(ctx)
	m := gormigrate.New(db.db, options, migrations)

	if rollback {
		if target == "" {
			return fmt.Errorf("rollback requires a target")
		}
		return m.RollbackTo(target)
	}

	if target != "" {
		return m.MigrateTo(target)
	}
	return m.Migrate()
}

// multiExec is a helper that executes the given sql clauses against the tx.
func multiExec(tx *gorm.DB, sqls ...string) error {
	return tx.Transaction(func(tx *gorm.DB) error {
		for _, sql := range sqls {
			if err := tx.Exec(sql).Error; err != nil {
				return fmt.Errorf("failed to execute %q: %w", sql, err)
			}
		}
		return nil
	})
}<|MERGE_RESOLUTION|>--- conflicted
+++ resolved
@@ -2000,8 +2000,18 @@
 			},
 		},
 		{
-<<<<<<< HEAD
-			ID: "00088-KeyServerStats",
+			ID: "00088-AddUUIDToTokenSigningKeys",
+			Migrate: func(tx *gorm.DB) error {
+				return multiExec(tx,
+					`ALTER TABLE token_signing_keys ADD COLUMN uuid UUID NOT NULL UNIQUE DEFAULT uuid_generate_v4()`)
+			},
+			Rollback: func(tx *gorm.DB) error {
+				return multiExec(tx,
+					`DROP TABLE IF EXISTS token_signing_keys`)
+			},
+		},
+		{
+			ID: "00089-KeyServerStats",
 			Migrate: func(tx *gorm.DB) error {
 				return multiExec(tx,
 					`CREATE TABLE key_server_stats (
@@ -2026,16 +2036,6 @@
 					return err
 				}
 				return nil
-=======
-			ID: "00088-AddUUIDToTokenSigningKeys",
-			Migrate: func(tx *gorm.DB) error {
-				return multiExec(tx,
-					`ALTER TABLE token_signing_keys ADD COLUMN uuid UUID NOT NULL UNIQUE DEFAULT uuid_generate_v4()`)
-			},
-			Rollback: func(tx *gorm.DB) error {
-				return multiExec(tx,
-					`DROP TABLE IF EXISTS token_signing_keys`)
->>>>>>> ec0d7a6b
 			},
 		},
 	}
