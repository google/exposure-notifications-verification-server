// Copyright 2020 Google LLC
//
// Licensed under the Apache License, Version 2.0 (the "License");
// you may not use this file except in compliance with the License.
// You may obtain a copy of the License at
//
//      http://www.apache.org/licenses/LICENSE-2.0
//
// Unless required by applicable law or agreed to in writing, software
// distributed under the License is distributed on an "AS IS" BASIS,
// WITHOUT WARRANTIES OR CONDITIONS OF ANY KIND, either express or implied.
// See the License for the specific language governing permissions and
// limitations under the License.

package database

import (
	"github.com/google/exposure-notifications-verification-server/pkg/observability"

	enobservability "github.com/google/exposure-notifications-server/pkg/observability"

	"go.opencensus.io/stats"
	"go.opencensus.io/stats/view"
	"go.opencensus.io/tag"
)

const metricPrefix = observability.MetricRoot + "/database"

var (
	mAuditEntryCreated = stats.Int64(metricPrefix+"/audit_entry_created", "The number of times an audit entry was created", stats.UnitDimensionless)
)

<<<<<<< HEAD
type Metrics struct {
	AuditEntryCreated *stats.Int64Measure
	FirebaseRecreates *stats.Int64Measure
}

func registerMetrics() (*Metrics, error) {
	mAuditEntryCreated := stats.Int64(MetricPrefix+"/audit_entry_created", "The number of times an audit entry was created", stats.UnitDimensionless)
	if err := view.Register(&view.View{
		Name:        MetricPrefix + "/audit_entry_created_count",
		Measure:     mAuditEntryCreated,
		Description: "The count of the number of audit entries created",
		TagKeys:     observability.CommonTagKeys(),
		Aggregation: view.Count(),
	}); err != nil {
		return nil, fmt.Errorf("failed to register audit_entry_created: %w", err)
	}

	mFirebaseRecreates := stats.Int64(MetricPrefix+"/fb_recreate", "recreation of firebase users", stats.UnitDimensionless)
	if err := view.Register(&view.View{
		Name:        MetricPrefix + "/fb_recreate_count",
		Measure:     mFirebaseRecreates,
		Description: "The count of firebase account recreations",
		TagKeys:     []tag.Key{observability.RealmTagKey},
		Aggregation: view.Count(),
	}); err != nil {
		return nil, fmt.Errorf("stat view registration failure: %w", err)
	}

	return &Metrics{
		AuditEntryCreated: mAuditEntryCreated,
		FirebaseRecreates: mFirebaseRecreates,
	}, nil
=======
func init() {
	enobservability.CollectViews([]*view.View{
		{
			Name:        metricPrefix + "/audit_entry_created_count",
			Measure:     mAuditEntryCreated,
			Description: "The count of the number of audit entries created",
			TagKeys:     observability.CommonTagKeys(),
			Aggregation: view.Count(),
		},
	}...)
>>>>>>> f7ecfa72
}<|MERGE_RESOLUTION|>--- conflicted
+++ resolved
@@ -21,7 +21,6 @@
 
 	"go.opencensus.io/stats"
 	"go.opencensus.io/stats/view"
-	"go.opencensus.io/tag"
 )
 
 const metricPrefix = observability.MetricRoot + "/database"
@@ -30,40 +29,6 @@
 	mAuditEntryCreated = stats.Int64(metricPrefix+"/audit_entry_created", "The number of times an audit entry was created", stats.UnitDimensionless)
 )
 
-<<<<<<< HEAD
-type Metrics struct {
-	AuditEntryCreated *stats.Int64Measure
-	FirebaseRecreates *stats.Int64Measure
-}
-
-func registerMetrics() (*Metrics, error) {
-	mAuditEntryCreated := stats.Int64(MetricPrefix+"/audit_entry_created", "The number of times an audit entry was created", stats.UnitDimensionless)
-	if err := view.Register(&view.View{
-		Name:        MetricPrefix + "/audit_entry_created_count",
-		Measure:     mAuditEntryCreated,
-		Description: "The count of the number of audit entries created",
-		TagKeys:     observability.CommonTagKeys(),
-		Aggregation: view.Count(),
-	}); err != nil {
-		return nil, fmt.Errorf("failed to register audit_entry_created: %w", err)
-	}
-
-	mFirebaseRecreates := stats.Int64(MetricPrefix+"/fb_recreate", "recreation of firebase users", stats.UnitDimensionless)
-	if err := view.Register(&view.View{
-		Name:        MetricPrefix + "/fb_recreate_count",
-		Measure:     mFirebaseRecreates,
-		Description: "The count of firebase account recreations",
-		TagKeys:     []tag.Key{observability.RealmTagKey},
-		Aggregation: view.Count(),
-	}); err != nil {
-		return nil, fmt.Errorf("stat view registration failure: %w", err)
-	}
-
-	return &Metrics{
-		AuditEntryCreated: mAuditEntryCreated,
-		FirebaseRecreates: mFirebaseRecreates,
-	}, nil
-=======
 func init() {
 	enobservability.CollectViews([]*view.View{
 		{
@@ -74,5 +39,4 @@
 			Aggregation: view.Count(),
 		},
 	}...)
->>>>>>> f7ecfa72
 }