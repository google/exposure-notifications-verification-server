// Copyright 2020 Google LLC
//
// Licensed under the Apache License, Version 2.0 (the "License");
// you may not use this file except in compliance with the License.
// You may obtain a copy of the License at
//
//      http://www.apache.org/licenses/LICENSE-2.0
//
// Unless required by applicable law or agreed to in writing, software
// distributed under the License is distributed on an "AS IS" BASIS,
// WITHOUT WARRANTIES OR CONDITIONS OF ANY KIND, either express or implied.
// See the License for the specific language governing permissions and
// limitations under the License.

// Package api defines the JSON-RPC API between the browser and the server as
// well as between mobile devices and the server.
package api

import "fmt"

const (
	// TestTypeConfirmed is the string that represents a confirmed covid-19 test.
	TestTypeConfirmed = "confirmed"
	// TestTypeLikely is the string that represents a clinical diagnosis.
	TestTypeLikely = "likely"
	// TestTypeNegative is the string that represents a negative test.
	TestTypeNegative = "negative"

	// error_code definitions for the APIs.
	// General
	ErrUnparsableRequest = "unparsable_request"
	ErrInternal          = "internal_server_error"

	// Verify API responses
	// ErrVerifyCodeInvalid indicates the code entered is unknown or already used.
	ErrVerifyCodeInvalid = "code_invalid"
	// ErrVerifyCodeExpired indicates the code provided is known to the server, but expired.
	ErrVerifyCodeExpired = "code_expired"
	// ErrVerifyCodeNotFound indicates the code does not exist on the server/realm.
	ErrVerifyCodeNotFound = "code_not_found"
	// ErrVerifyCodeUserUnauth indicates the code does not belong to the requesting user.
	ErrVerifyCodeUserUnauth = "code_user_unauthorized"
	// ErrUnsupportedTestType indicates the client is unable to process the appropriate test type
	// in thise case, the user should be directed to upgrade their app / operating system.
	// Accompanied by an HTTP status of StatusPreconditionFailed (412).
	ErrUnsupportedTestType = "unsupported_test_type"
	// ErrInvalidTestType indicates the client says it supports a test type this server doesn't
	// know about.
	ErrInvalidTestType = "invalid_test_type"

	// Certificate API responses
	// ErrTokenInvalid indicates the token provided is unknown or already used
	ErrTokenInvalid = "token_invalid"
	// ErrTokenExpired indicates that the token provided is known but expired.
	ErrTokenExpired = "token_expired"
	// ErrHMACInvalid indicates that the HMAC that is being signed is invalid (wrong length)
	ErrHMACInvalid = "hmac_invalid"
)

// ErrorReturn defines the common error type.
type ErrorReturn struct {
	Error     string `json:"error"`
	ErrorCode string `json:"errorCode"`
}

// InternalError constructs a generic internal error.
func InternalError() *ErrorReturn {
	return Errorf("internal error").WithCode(ErrInternal)
}

// Errorf creates an ErrorReturn w/ the formateed message.
func Errorf(msg string, vars ...interface{}) *ErrorReturn {
	return &ErrorReturn{Error: fmt.Sprintf(msg, vars...)}
}

// Error wraps the error into an API error.
func Error(err error) *ErrorReturn {
	if err == nil {
		return nil
	}

	return &ErrorReturn{Error: err.Error()}
}

// WithCode adds an error code to an ErrorReturn
func (e *ErrorReturn) WithCode(code string) *ErrorReturn {
	e.ErrorCode = code
	return e
}

// CSRFResponse is the return type when requesting an AJAX CSRF token.
type CSRFResponse struct {
	CSRFToken string `json:"csrftoken"`
	Error     string `json:"error"`
	ErrorCode string `json:"errorCode"`
}

// IssueCodeRequest defines the parameters to request an new OTP (short term)
// code. This is called by the Web frontend.
// API is served at /api/issue
type IssueCodeRequest struct {
	SymptomDate string `json:"symptomDate"` // ISO 8601 formatted date, YYYY-MM-DD
	TestDate    string `json:"testDate"`
	TestType    string `json:"testType"`
<<<<<<< HEAD
	TZOffset    int    `json:"tzOffset"` // offset in minutes of the user's timezone.
	Phone       string `json:"phone"`
=======
	// Offset in minutes of the user's timezone. Positive, negative, 0, or ommitted
	// (using the default of 0) are all valid. 0 is considered to be UTC.
	TZOffset int    `json:"tzOffset"`
	Phone    string `json:"phone"`
>>>>>>> 0c88c660
}

// IssueCodeResponse defines the response type for IssueCodeRequest.
type IssueCodeResponse struct {
	// UUID is a handle which allows the issuer to track status of the issued verification code.
	UUID string `json:"uuid"`

	// The OTP code which may be exchanged by the user for a signing token.
	VerificationCode string `json:"code"`

	// ExpiresAt is a RFC1123 formatted string formatted timestamp, in UTC.
	// After this time the code will no longer be accepted and is eligible for deletion.
	ExpiresAt string `json:"expiresAt"`

	// ExpiresAtTimestamp represents Unix, seconds since the epoch. Still UTC.
	// After this time the code will no longer be accepted and is eligible for deletion.
	ExpiresAtTimestamp int64 `json:"expiresAtTimestamp"`

	// LongExpiresAt and LongExpiresAtTimestamp repesents the time when the long
	// code expires, in UTC seconds since epoch.
	LongExpiresAt          string `json:"longExpiresAt,omitempty"`
	LongExpiresAtTimestamp int64  `json:"longExpiresAtTimestamp,omitempty"`

	Error     string `json:"error"`
	ErrorCode string `json:"errorCode,omitempty"`
}

// CheckCodeStatusRequest defines the parameters to request the status for a
// previously issued OTP code. This is called by the Web frontend.
// API is served at /api/checkcodestatus
type CheckCodeStatusRequest struct {
	// UUID is a handle which allows the issuer to track status of the issued verification code.
	UUID string `json:"uuid"`
}

// CheckCodeStatusResponse defines the response type for CheckCodeStatusRequest.
type CheckCodeStatusResponse struct {
	// Claimed is true if a user has used the OTP code to get a token via the VerifyCode api.
	Claimed bool `json:"claimed"`

	// ExpiresAtTimestamp represents Unix, seconds since the epoch. Still UTC.
	// After this time the code will no longer be accepted and is eligible for deletion.
	ExpiresAtTimestamp int64 `json:"expiresAtTimestamp"`

	// LongExpiresAtTimestamp repesents the time when the long code expires, in
	// UTC seconds since epoch.
	LongExpiresAtTimestamp int64 `json:"longExpiresAtTimestamp,omitempty"`

	Error     string `json:"error"`
	ErrorCode string `json:"errorCode,omitempty"`
}

// VerifyCodeRequest is the request structure for exchanging a short term Verification Code
// (OTP) for a long term token (a JWT) that can later be used to sign TEKs.
//
// 'code' is either the issued short code or long code issued to the user. Either one is
//   acceptable. Note that they normally have different expiry times.
// 'accept' is a list of accepted test types by the client. Acceptable values are
//   - ["confirmed"]
//   - ["confirmed", "likely"]  == ["likely"]
//   - ["confirmed", "likely", "negative"] == ["negative"]
//   These values form a hierarchy, if a client will accept 'likely' they must accept
//   both confirmed and likely. 'negative' indicates you accept confirmed, likely, and negative.
//   A client can pass in the complete list they accept or the "highest" value they can accept.
//   If this value is omitted or is empty, the client agrees to accept ALL possible
//   test types, including test types that may be introduced in the future.
//
//
// Requires API key in a HTTP header, X-API-Key: APIKEY
type VerifyCodeRequest struct {
	VerificationCode string   `json:"code"`
	AcceptTestTypes  []string `json:"accept,omitempty"`
}

// VerifyCodeResponse either contains an error, or contains the test parameters
// (type and [optional] date) as well as the verification token. The verification token
// may be sent back on a valid VerificationCertificateRequest later.
type VerifyCodeResponse struct {
	TestType          string `json:"testtype,omitempty"`
	SymptomDate       string `json:"symptomDate,omitempty"` // ISO 8601 formatted date, YYYY-MM-DD
	VerificationToken string `json:"token,omitempty"`       // JWT - signed, not encrypted.
	Error             string `json:"error,omitempty"`
	ErrorCode         string `json:"errorCode,omitempty"`
}

// VerificationCertificateRequest is used to accept a long term token and
// an HMAC of the TEKs.
// The details of the HMAC calculation are available at:
// https://github.com/google/exposure-notifications-server/blob/main/docs/design/verification_protocol.md
//
// Requires API key in a HTTP header, X-API-Key: APIKEY
type VerificationCertificateRequest struct {
	VerificationToken string `json:"token"`
	ExposureKeyHMAC   string `json:"ekeyhmac"`
}

// VerificationCertificateResponse either contains an error or contains
// a signed certificate that can be presented to the configured exposure
// notifications server to publish keys along w/ the certified diagnosis.
type VerificationCertificateResponse struct {
	Certificate string `json:"certificate,omitempty"`
	Error       string `json:"error,omitempty"`
	ErrorCode   string `json:"errorCode,omitempty"`
}<|MERGE_RESOLUTION|>--- conflicted
+++ resolved
@@ -102,15 +102,10 @@
 	SymptomDate string `json:"symptomDate"` // ISO 8601 formatted date, YYYY-MM-DD
 	TestDate    string `json:"testDate"`
 	TestType    string `json:"testType"`
-<<<<<<< HEAD
-	TZOffset    int    `json:"tzOffset"` // offset in minutes of the user's timezone.
-	Phone       string `json:"phone"`
-=======
-	// Offset in minutes of the user's timezone. Positive, negative, 0, or ommitted
+	// Offset in minutes of the user's timezone. Positive, negative, 0, or omitted
 	// (using the default of 0) are all valid. 0 is considered to be UTC.
 	TZOffset int    `json:"tzOffset"`
 	Phone    string `json:"phone"`
->>>>>>> 0c88c660
 }
 
 // IssueCodeResponse defines the response type for IssueCodeRequest.
