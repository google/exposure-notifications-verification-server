--- conflicted
+++ resolved
@@ -30,13 +30,7 @@
 
 // ConfigureCSRF injects the CSRF handling and populates the global template map
 // with the csrfToken and csrfTemplate.
-<<<<<<< HEAD
-func ConfigureCSRF(ctx context.Context, config *config.ServerConfig, h render.Renderer) mux.MiddlewareFunc {
-	// TODO(mikehelmick) - there are more configuration options for CSRF
-	// protection.
-=======
 func ConfigureCSRF(ctx context.Context, config *config.ServerConfig, h *render.Renderer) mux.MiddlewareFunc {
->>>>>>> 849c894f
 	protect := csrf.Protect(config.CSRFAuthKey,
 		csrf.Secure(!config.DevMode),
 		csrf.ErrorHandler(handleCSRFError(ctx, h)),
