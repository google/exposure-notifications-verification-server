// Copyright 2020 Google LLC
//
// Licensed under the Apache License, Version 2.0 (the "License");
// you may not use this file except in compliance with the License.
// You may obtain a copy of the License at
//
//      http://www.apache.org/licenses/LICENSE-2.0
//
// Unless required by applicable law or agreed to in writing, software
// distributed under the License is distributed on an "AS IS" BASIS,
// WITHOUT WARRANTIES OR CONDITIONS OF ANY KIND, either express or implied.
// See the License for the specific language governing permissions and
// limitations under the License.

// Package middleware defines shared middleware for handlers.
package middleware

import (
	"context"
	"net/http"
	"time"

	"github.com/google/exposure-notifications-verification-server/pkg/controller"
	"github.com/google/exposure-notifications-verification-server/pkg/database"
	"github.com/google/exposure-notifications-verification-server/pkg/render"

	"github.com/google/exposure-notifications-server/pkg/logging"

	"firebase.google.com/go/auth"
	"github.com/gorilla/mux"
	"github.com/gorilla/sessions"
)

// RequireVerified requires a user to have verified their login email.
// MUST first run RequireAuth to populate user.
func RequireVerified(ctx context.Context, client *auth.Client, db *database.Database, h *render.Renderer, ttl time.Duration) mux.MiddlewareFunc {
	logger := logging.FromContext(ctx).Named("middleware.RequireVerified")

	return func(next http.Handler) http.Handler {
		return http.HandlerFunc(func(w http.ResponseWriter, r *http.Request) {
			ctx := r.Context()

			session := controller.SessionFromContext(ctx)
			if session == nil {
				logger.Errorw("session does not exist")
				controller.MissingSession(w, r, h)
				return
			}

			flash := controller.Flash(session)

			user := controller.UserFromContext(ctx)
			if user == nil {
				logger.Debugw("no user found when checking email verification")
				flash.Error("Log in first to verify email.")
				controller.ClearSessionFirebaseCookie(session)
				controller.Unauthorized(w, r, h)
				return
			}

			m := controller.TemplateMapFromContext(ctx)

			fbUser, err := client.GetUserByEmail(ctx, user.Email)
			if err != nil {
				delete(m, "currentUser") // Remove user from the template map.
				logger.Debugw("firebase user does not exist")
				flash.Error("That user does not exist.")
				controller.ClearSessionFirebaseCookie(session)
				controller.Unauthorized(w, r, h)
				return
			}

			realm := controller.RealmFromContext(ctx)
			if NeedsEmailVerification(session, realm, fbUser) {
				logger.Debugw("user email not verified")
				http.Redirect(w, r, "/login/verify-email", http.StatusSeeOther)
				return
			}

			next.ServeHTTP(w, r)
		})
	}
}

func NeedsEmailVerification(session *sessions.Session, realm *database.Realm, fbUser *auth.UserRecord) bool {
<<<<<<< HEAD
	if (realm == nil || realm.MFAMode == database.MFARequired) && !fbUser.EmailVerified {
		return true
	}

	if realm.MFAMode == database.MFAOptionalPrompt && !controller.EmailVerPromptedFromSession(session) &&
=======
	if (realm == nil || realm.EmailVerifiedMode == database.MFARequired) && !fbUser.EmailVerified {
		return true
	}

	if realm.EmailVerifiedMode == database.MFAOptionalPrompt &&
		!controller.EmailVerificationPromptedFromSession(session) &&
>>>>>>> 5347d798
		!fbUser.EmailVerified {
		return true
	}

	return false
}<|MERGE_RESOLUTION|>--- conflicted
+++ resolved
@@ -83,20 +83,12 @@
 }
 
 func NeedsEmailVerification(session *sessions.Session, realm *database.Realm, fbUser *auth.UserRecord) bool {
-<<<<<<< HEAD
-	if (realm == nil || realm.MFAMode == database.MFARequired) && !fbUser.EmailVerified {
-		return true
-	}
-
-	if realm.MFAMode == database.MFAOptionalPrompt && !controller.EmailVerPromptedFromSession(session) &&
-=======
 	if (realm == nil || realm.EmailVerifiedMode == database.MFARequired) && !fbUser.EmailVerified {
 		return true
 	}
 
 	if realm.EmailVerifiedMode == database.MFAOptionalPrompt &&
 		!controller.EmailVerificationPromptedFromSession(session) &&
->>>>>>> 5347d798
 		!fbUser.EmailVerified {
 		return true
 	}
