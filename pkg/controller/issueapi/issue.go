--- conflicted
+++ resolved
@@ -60,13 +60,13 @@
 	// all ok.
 	if tzOffset < 0 {
 		if m := minDate.Add(-24 * time.Hour); m.After(date) {
-			return nil, errors.New(fmt.Sprintf("date %v before min %v", date, m))
+			return nil, fmt.Errorf("date %v before min %v", date, m)
 		}
 	} else if minDate.After(date) {
-		return nil, errors.New(fmt.Sprintf("date %v before min %v", date, minDate))
+		return nil, fmt.Errorf("date %v before min %v", date, minDate)
 	}
 	if date.After(maxDate) {
-		return nil, errors.New(fmt.Sprintf("date %v after max %v", date, maxDate))
+		return nil, fmt.Errorf("date %v after max %v", date, maxDate)
 	}
 	return &date, nil
 }
@@ -140,34 +140,23 @@
 			return
 		}
 
-<<<<<<< HEAD
-		// Max date is today (UTC time) and min date is AllowedTestAge ago, truncated.
-		maxDate := time.Now().UTC()
-		minDate := maxDate.Add(-1 * c.config.GetAllowedSymptomAge()).Truncate(24 * time.Hour)
-
-=======
->>>>>>> 0c88c660
 		var symptomDate *time.Time
 		if request.SymptomDate != "" {
 			if parsed, err := time.Parse("2006-01-02", request.SymptomDate); err != nil {
 				c.h.RenderJSON(w, http.StatusBadRequest, api.Errorf("failed to process symptom onset date: %v", err))
 				return
 			} else {
-<<<<<<< HEAD
-				parsed = parsed.Local()
-				parsed = parsed.Add(time.Duration(request.TZOffset) * time.Minute) // adjust to UTC
-				if minDate.After(parsed) || parsed.After(maxDate) {
-=======
 				// Max date is today (UTC time) and min date is AllowedTestAge ago, truncated.
-				maxDate := time.Now().UTC()
+				maxDate := time.Now().UTC().Truncate(24 * time.Hour)
 				minDate := maxDate.Add(-1 * c.config.GetAllowedSymptomAge()).Truncate(24 * time.Hour)
 
-				symptomDate, err = validateDate(parsed, maxDate, minDate, request.TZOffset)
+				symptomDate, err = validateDate(parsed, minDate, maxDate, request.TZOffset)
 				if err != nil {
->>>>>>> 0c88c660
-					err := fmt.Errorf("symptom onset date must be on/after %v and on/before %v",
+					err := fmt.Errorf("symptom onset date must be on/after %v and on/before %v %v",
 						minDate.Format("2006-01-02"),
-						maxDate.Format("2006-01-02"))
+						maxDate.Format("2006-01-02"),
+						parsed.Format("2006-01-02"),
+					)
 					c.h.RenderJSON(w, http.StatusBadRequest, api.Error(err))
 					return
 				}
