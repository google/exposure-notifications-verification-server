// Copyright 2020 Google LLC
//
// Licensed under the Apache License, Version 2.0 (the "License");
// you may not use this file except in compliance with the License.
// You may obtain a copy of the License at
//
//      http://www.apache.org/licenses/LICENSE-2.0
//
// Unless required by applicable law or agreed to in writing, software
// distributed under the License is distributed on an "AS IS" BASIS,
// WITHOUT WARRANTIES OR CONDITIONS OF ANY KIND, either express or implied.
// See the License for the specific language governing permissions and
// limitations under the License.

package issueapi

import (
	"context"
	"errors"
	"fmt"
	"net/http"
	"strings"
	"time"

	"github.com/google/exposure-notifications-verification-server/pkg/api"
	"github.com/google/exposure-notifications-verification-server/pkg/controller"
	"github.com/google/exposure-notifications-verification-server/pkg/database"
	"github.com/google/exposure-notifications-verification-server/pkg/observability"
	"github.com/google/exposure-notifications-verification-server/pkg/otp"
	"github.com/google/exposure-notifications-verification-server/pkg/sms"

	"go.opencensus.io/stats"
	"go.opencensus.io/tag"
)

// Cache the UTC time.Location, to speed runtime.
var utc *time.Location

func init() {
	var err error
	utc, err = time.LoadLocation("UTC")
	if err != nil {
		panic("should have found UTC")
	}
}

// validateDate validates the date given -- returning the time or an error.
func validateDate(date, minDate, maxDate time.Time, tzOffset int) (*time.Time, error) {
	// Check that all our dates are utc.
	if date.Location() != utc || minDate.Location() != utc || maxDate.Location() != utc {
		return nil, errors.New("dates weren't in UTC")
	}

	// If we're dealing with a timezone where the offset is earlier than this one,
	// we loosen up the lower bound. We might have the following circumstance:
	//
	//    Server time: UTC Aug 1, 12:01 AM
	//    Client time: UTC July 30, 11:01 PM (ie, tzOffset = -30)
	//
	// In this circumstance, we'll have the following:
	//
	//    minTime: UTC July 31, maxTime: Aug 1, clientTime: July 30.
	//
	// which would be an error. Loosening up the lower bound, by a day, keeps us
	// all ok.
	if tzOffset < 0 {
		if m := minDate.Add(-24 * time.Hour); m.After(date) {
			return nil, fmt.Errorf("date %v before min %v", date, m)
		}
	} else if minDate.After(date) {
		return nil, fmt.Errorf("date %v before min %v", date, minDate)
	}
	if date.After(maxDate) {
		return nil, fmt.Errorf("date %v after max %v", date, maxDate)
	}
	return &date, nil
}

func (c *Controller) HandleIssue() http.Handler {
	logger := c.logger.Named("issueapi.HandleIssue")

	return http.HandlerFunc(func(w http.ResponseWriter, r *http.Request) {
		ctx := observability.WithBuildInfo(r.Context())

		var blame = observability.BlameNone
		var result = observability.ResultOK()

		defer func(blame, result *tag.Mutator) {
			ctx, err := tag.New(ctx, *blame, *result)
			if err != nil {
				c.logger.Warnw("failed to create context with additional tags", "error", err)
				// NOTE: do not return here. We should log it as success.
			}
			stats.Record(ctx, mRequest.M(1))
		}(&blame, &result)

		var request api.IssueCodeRequest
		if err := controller.BindJSON(w, r, &request); err != nil {
			c.h.RenderJSON(w, http.StatusBadRequest, api.Error(err))
			blame = observability.BlameClient
			result = observability.ResultError("FAILED_TO_PARSE_JSON_REQUEST")
			return
		}

		// Use the symptom onset date if given, otherwise fallback to test date.
		if request.SymptomDate == "" {
			request.SymptomDate = request.TestDate
		}

		authApp, user, err := c.getAuthorizationFromContext(r)
		if err != nil {
			c.h.RenderJSON(w, http.StatusUnauthorized, api.Error(err))
			blame = observability.BlameClient
			result = observability.ResultError("MISSING_AUTHORIZED_APP")
			return
		}

		var realm *database.Realm
		if authApp != nil {
			realm, err = authApp.Realm(c.db)
			if err != nil {
				c.h.RenderJSON(w, http.StatusUnauthorized, nil)
				blame = observability.BlameClient
				result = observability.ResultError("UNAUTHORIZED")
				return
			}
		} else {
			// if it's a user logged in, we can pull realm from the context.
			realm = controller.RealmFromContext(ctx)
		}
		if realm == nil {
			c.h.RenderJSON(w, http.StatusBadRequest, api.Errorf("missing realm"))
			blame = observability.BlameServer
			result = observability.ResultError("MISSING_REALM")
			return
		}

		// Add realm so that metrics are groupable on a per-realm basis.
		ctx = observability.WithRealmID(ctx, realm.ID)

		// If this realm requires a date but no date was specified, return an error.
		if request.SymptomDate == "" && realm.RequireDate {
			c.h.RenderJSON(w, http.StatusBadRequest, api.Errorf("missing either test or symptom date").WithCode(api.ErrMissingDate))
			blame = observability.BlameClient
			result = observability.ResultError("MISSING_REQUIRED_FIELDS")
			return
		}

		// Validate that the request with the provided test type is valid for this
		// realm.
		if !realm.ValidTestType(request.TestType) {
			c.h.RenderJSON(w, http.StatusBadRequest,
				api.Errorf("unsupported test type: %v", request.TestType))
			blame = observability.BlameClient
			result = observability.ResultError("UNSUPPORTED_TEST_TYPE")
			return
		}

		// Verify SMS configuration if phone was provided
		var smsProvider sms.Provider
		if request.Phone != "" {
			smsProvider, err = realm.SMSProvider(c.db)
			if err != nil {
				logger.Errorw("failed to get sms provider", "error", err)
				c.h.RenderJSON(w, http.StatusInternalServerError, api.Errorf("failed to get sms provider"))
				blame = observability.BlameServer
				result = observability.ResultError("FAILED_TO_GET_SMS_PROVIDER")
				return
			}
			if smsProvider == nil {
				err := fmt.Errorf("phone provided, but no sms provider is configured")
				c.h.RenderJSON(w, http.StatusBadRequest, api.Error(err))
				blame = observability.BlameServer
				result = observability.ResultError("FAILED_TO_GET_SMS_PROVIDER")
				return
			}
		}

		// Verify the test type
		request.TestType = strings.ToLower(request.TestType)
		if _, ok := c.validTestType[request.TestType]; !ok {
			c.h.RenderJSON(w, http.StatusBadRequest, api.Errorf("invalid test type"))
			blame = observability.BlameClient
			result = observability.ResultError("INVALID_TEST_TYPE")
			return
		}

		var symptomDate *time.Time
		if request.SymptomDate != "" {
			if parsed, err := time.Parse("2006-01-02", request.SymptomDate); err != nil {
				c.h.RenderJSON(w, http.StatusBadRequest, api.Errorf("failed to process symptom onset date: %v", err))
				blame = observability.BlameClient
				result = observability.ResultError("FAILED_TO_PROCESS_SYMPTOM_ONSET_DATE")
				return
			} else {
				// Max date is today (UTC time) and min date is AllowedTestAge ago, truncated.
				maxDate := time.Now().UTC().Truncate(24 * time.Hour)
				minDate := maxDate.Add(-1 * c.config.GetAllowedSymptomAge()).Truncate(24 * time.Hour)

				symptomDate, err = validateDate(parsed, minDate, maxDate, int(request.TZOffset))
				if err != nil {
					err := fmt.Errorf("symptom onset date must be on/after %v and on/before %v %v",
						minDate.Format("2006-01-02"),
						maxDate.Format("2006-01-02"),
						parsed.Format("2006-01-02"),
					)
					c.h.RenderJSON(w, http.StatusBadRequest, api.Error(err))
					blame = observability.BlameClient
					result = observability.ResultError("SYMPTOM_ONSET_DATE_NOT_IN_VALID_RANGE")
					return
				}
			}
		}

		// If we got this far, we're about to issue a code - take from the limiter
		// to ensure this is permitted.
		if realm.AbusePreventionEnabled {
			key, err := realm.QuotaKey(c.config.GetRateLimitConfig().HMACKey)
			if err != nil {
				controller.InternalError(w, r, c.h, err)
				blame = observability.BlameServer
				result = observability.ResultError("FAILED_TO_GENERATE_HMAC")
				return
			}
			limit, remaining, reset, ok, err := c.limiter.Take(ctx, key)
			if err != nil {
				logger.Errorw("failed to take from limiter", "error", err)
				c.h.RenderJSON(w, http.StatusInternalServerError, api.Errorf("failed to verify realm stats, please try again"))
				blame = observability.BlameServer
				result = observability.ResultError("FAILED_TO_TAKE_FROM_LIMITER")
				return
			}
			c.recordCapacity(ctx, limit, remaining)
			if !ok {
				logger.Warnw("realm has exceeded daily quota",
					"realm", realm.ID,
					"limit", limit,
					"reset", reset)

				if c.config.GetEnforceRealmQuotas() {
					c.h.RenderJSON(w, http.StatusTooManyRequests, api.Errorf("exceeded realm quota"))
					blame = observability.BlameClient
					result = observability.ResultError("QUOTA_EXCEEDED")
					return
				}
			}
		}

		now := time.Now().UTC()
		expiryTime := now.Add(realm.CodeDuration.Duration)
		longExpiryTime := now.Add(realm.LongCodeDuration.Duration)
		if request.Phone == "" || smsProvider == nil {
			// If this isn't going to be send via SMS, make the long code expiration time same as short.
			// This is because the long code will never be shown or sent.
			longExpiryTime = expiryTime
		}

		// Generate verification code
		codeRequest := otp.Request{
			DB:             c.db,
			ShortLength:    realm.CodeLength,
			ShortExpiresAt: expiryTime,
			LongLength:     realm.LongCodeLength,
			LongExpiresAt:  longExpiryTime,
			TestType:       request.TestType,
			SymptomDate:    symptomDate,
			MaxSymptomAge:  c.config.GetAllowedSymptomAge(),
			IssuingUser:    user,
			IssuingApp:     authApp,
			RealmID:        realm.ID,
		}

		code, longCode, uuid, err := codeRequest.Issue(ctx, c.config.GetCollisionRetryCount())
		if err != nil {
			logger.Errorw("failed to issue code", "error", err)
			c.h.RenderJSON(w, http.StatusInternalServerError, api.Errorf("failed to generate otp code, please try again"))
			blame = observability.BlameServer
			result = observability.ResultError("FAILED_TO_ISSUE_CODE")
			return
		}

		if request.Phone != "" && smsProvider != nil {
			message := realm.BuildSMSText(code, longCode, c.config.GetENXRedirectDomain())
			if err := smsProvider.SendSMS(ctx, request.Phone, message); err != nil {
				// Delete the token
				if err := c.db.DeleteVerificationCode(code); err != nil {
					logger.Errorw("failed to delete verification code", "error", err)
					// fallthrough to the error
				}

				logger.Errorw("failed to send sms", "error", err)
<<<<<<< HEAD
				stats.RecordWithTags(ctx, []tag.Mutator{observability.ResultError("NOT_OK")}, mSMSRequest.M(1))
=======
				stats.RecordWithTags(ctx, []tag.Mutator{observability.APIResultError("NOT_OK")}, mSMSRequest.M(1))
>>>>>>> 0398fcdd
				c.h.RenderJSON(w, http.StatusInternalServerError, api.Errorf("failed to send sms"))
				blame = observability.BlameServer
				result = observability.ResultError("FAILED_TO_SEND_SMS")
				return
			}
			stats.RecordWithTags(ctx, []tag.Mutator{observability.ResultOK()}, mSMSRequest.M(1))
		}

		c.h.RenderJSON(w, http.StatusOK,
			&api.IssueCodeResponse{
				UUID:                   uuid,
				VerificationCode:       code,
				ExpiresAt:              expiryTime.Format(time.RFC1123),
				ExpiresAtTimestamp:     expiryTime.UTC().Unix(),
				LongExpiresAt:          longExpiryTime.Format(time.RFC1123),
				LongExpiresAtTimestamp: longExpiryTime.UTC().Unix(),
			})
	})
}

func (c *Controller) getAuthorizationFromContext(r *http.Request) (*database.AuthorizedApp, *database.User, error) {
	ctx := r.Context()

	authorizedApp := controller.AuthorizedAppFromContext(ctx)
	currentUser := controller.UserFromContext(ctx)

	if authorizedApp == nil && currentUser == nil {
		return nil, nil, fmt.Errorf("unable to identify authorized requestor")
	}

	return authorizedApp, currentUser, nil
}

func (c *Controller) recordCapacity(ctx context.Context, limit, remaining uint64) {
	stats.Record(ctx, mRealmTokenRemaining.M(int64(remaining)))

	issued := uint64(limit) - remaining

	capacity := float64(issued) / float64(limit)
	stats.Record(ctx, mRealmTokenCapacity.M(capacity))

	stats.Record(ctx, mRealmTokenUsed.M(1))
	stats.RecordWithTags(ctx, []tag.Mutator{tokenAvailableTag()}, mRealmToken.M(int64(remaining)))
	stats.RecordWithTags(ctx, []tag.Mutator{tokenLimitTag()}, mRealmToken.M(int64(limit)))
}<|MERGE_RESOLUTION|>--- conflicted
+++ resolved
@@ -289,11 +289,7 @@
 				}
 
 				logger.Errorw("failed to send sms", "error", err)
-<<<<<<< HEAD
 				stats.RecordWithTags(ctx, []tag.Mutator{observability.ResultError("NOT_OK")}, mSMSRequest.M(1))
-=======
-				stats.RecordWithTags(ctx, []tag.Mutator{observability.APIResultError("NOT_OK")}, mSMSRequest.M(1))
->>>>>>> 0398fcdd
 				c.h.RenderJSON(w, http.StatusInternalServerError, api.Errorf("failed to send sms"))
 				blame = observability.BlameServer
 				result = observability.ResultError("FAILED_TO_SEND_SMS")
