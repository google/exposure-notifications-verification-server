--- conflicted
+++ resolved
@@ -37,7 +37,8 @@
 
 	mRequest = stats.Int64(metricPrefix+"/request", "# of code issue requests", stats.UnitDimensionless)
 
-<<<<<<< HEAD
+	mSMSRequest = stats.Int64(metricPrefix+"/sms_request", "# of sms requests", stats.UnitDimensionless)
+
 	mRealmToken = stats.Int64(metricPrefix+"/realm_token", "# of realm tokens", stats.UnitDimensionless)
 )
 
@@ -45,9 +46,6 @@
 	// tokenStateTagKey indicate the state of the tokens. It's either "USED" or
 	// "AVAILABLE".
 	tokenStateTagKey = tag.MustNewKey("state")
-=======
-	mSMSRequest = stats.Int64(metricPrefix+"/sms_request", "# of sms requests", stats.UnitDimensionless)
->>>>>>> 55dad934
 )
 
 func tokenAvailableTag() tag.Mutator {
@@ -115,19 +113,17 @@
 			TagKeys:     observability.APITagKeys(),
 			Aggregation: view.Count(),
 		}, {
-<<<<<<< HEAD
+			Name:        metricPrefix + "/sms_request_count",
+			Measure:     mSMSRequest,
+			Description: "The # of SMS requests",
+			TagKeys:     append(observability.CommonTagKeys(), observability.ResultTagKey),
+			Aggregation: view.Count(),
+		}, {
 			Name:        metricPrefix + "/realm_token_latest",
 			Description: "Latest realm token count",
 			TagKeys:     append(observability.CommonTagKeys(), tokenStateTagKey),
 			Measure:     mRealmToken,
 			Aggregation: view.LastValue(),
-=======
-			Name:        metricPrefix + "/sms_request_count",
-			Measure:     mSMSRequest,
-			Description: "The # of SMS requests",
-			TagKeys:     append(observability.CommonTagKeys(), observability.ResultTagKey),
-			Aggregation: view.Count(),
->>>>>>> 55dad934
 		},
 	}...)
 }