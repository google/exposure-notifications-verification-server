--- conflicted
+++ resolved
@@ -38,7 +38,6 @@
 		}
 
 		m := controller.TemplateMapFromContext(ctx)
-<<<<<<< HEAD
 
 		creationCounts1d := make(map[uint]uint64)
 		creationCounts7d := make(map[uint]uint64)
@@ -53,16 +52,12 @@
 			creationCounts30d[app.ID] = appStatsSummary.CodesIssued30d
 		}
 
-		m["user"] = user
-		m["realm"] = realm
-		m["apps"] = realm.AuthorizedApps
+		
 		m["codesGenerated1d"] = creationCounts1d
 		m["codesGenerated7d"] = creationCounts7d
 		m["codesGenerated30d"] = creationCounts30d
 		m["flash"] = flash
-=======
 		m["apps"] = realm.AuthorizedApps
->>>>>>> 55ecc772
 		m["typeAdmin"] = database.APIUserTypeAdmin
 		m["typeDevice"] = database.APIUserTypeDevice
 		c.h.RenderHTML(w, "apikeys", m)
