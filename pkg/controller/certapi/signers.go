// Copyright 2020 Google LLC
//
// Licensed under the Apache License, Version 2.0 (the "License");
// you may not use this file except in compliance with the License.
// You may obtain a copy of the License at
//
//      http://www.apache.org/licenses/LICENSE-2.0
//
// Unless required by applicable law or agreed to in writing, software
// distributed under the License is distributed on an "AS IS" BASIS,
// WITHOUT WARRANTIES OR CONDITIONS OF ANY KIND, either express or implied.
// See the License for the specific language governing permissions and
// limitations under the License.

package certapi

import (
	"context"
	"crypto"
	"fmt"
	"time"

	"github.com/google/exposure-notifications-server/pkg/cache"
	"github.com/google/exposure-notifications-server/pkg/keys"
	"github.com/google/exposure-notifications-verification-server/pkg/config"
	"github.com/google/exposure-notifications-verification-server/pkg/database"
)

type SignerInfo struct {
	Signer   crypto.Signer
	KeyID    string
	Issuer   string
	Audience string
	Duration time.Duration
}

func (c *Controller) getSignerForAuthApp(ctx context.Context, authApp *database.AuthorizedApp) (*SignerInfo, error) {
	return GetSignerForRealm(ctx, authApp.RealmID, c.config.CertificateSigning, c.signerCache, c.db, c.kms)
}

// GetSignerForRealm gets the certificate signer info for the given realm.
func GetSignerForRealm(ctx context.Context, realmID uint,
	cfg config.CertificateSigningConfig, cache *cache.Cache, db *database.Database, kms keys.KeyManager) (*SignerInfo, error) {
	signerCache, err := cache.WriteThruLookup(fmt.Sprintf("%d", realmID),
		func() (interface{}, error) {
			realm, err := db.FindRealm(realmID)
			if err != nil {
				return nil, fmt.Errorf("unable to load realm settings: %w", err)
			}

			if !realm.UseRealmCertificateKey {
				// This realm is using the system key.
				signer, err := kms.NewSigner(ctx, cfg.CertificateSigningKey)
				if err != nil {
					return nil, fmt.Errorf("unable to get signing key from key manager: realmId: %d: %w", realmID, err)
				}
				return &SignerInfo{
					Signer:   signer,
					KeyID:    cfg.CertificateSigningKeyID,
					Issuer:   cfg.CertificateIssuer,
					Audience: cfg.CertificateAudience,
					Duration: cfg.CertificateDuration,
				}, nil
			}

<<<<<<< HEAD
			// Realm has custom signing keys.
			signingKey, err := realm.GetCurrentSigningKey(db)
=======
			// Relam has custom signing keys.
			signingKey, err := realm.CurrentSigningKey(c.db)
>>>>>>> c7908cda
			if err != nil || signingKey == nil {
				return nil, fmt.Errorf("unable to find current signing key for realm: %v: %w", realm.Model.ID, err)
			}

			// load the crypto.Signer for this keyID
			signer, err := kms.NewSigner(ctx, signingKey.KeyID)
			if err != nil {
				return nil, fmt.Errorf("unable to get signing key from key manager: realmId: %d: %w", realmID, err)
			}
			return &SignerInfo{
				Signer:   signer,
				KeyID:    signingKey.GetKID(),
				Issuer:   realm.CertificateIssuer,
				Audience: realm.CertificateAudience,
				Duration: realm.CertificateDuration.Duration,
			}, nil
		})
	if err != nil {
		return nil, fmt.Errorf("unable to get signer for realmID: %d: %w", realmID, err)
	}
	signer, ok := signerCache.(*SignerInfo)
	if !ok {
		return nil, fmt.Errorf("certificate signer in wrong format for realmID: %d: %w", realmID, err)
	}
	return signer, nil
}<|MERGE_RESOLUTION|>--- conflicted
+++ resolved
@@ -63,13 +63,8 @@
 				}, nil
 			}
 
-<<<<<<< HEAD
 			// Realm has custom signing keys.
-			signingKey, err := realm.GetCurrentSigningKey(db)
-=======
-			// Relam has custom signing keys.
-			signingKey, err := realm.CurrentSigningKey(c.db)
->>>>>>> c7908cda
+			signingKey, err := realm.CurrentSigningKey(db)
 			if err != nil || signingKey == nil {
 				return nil, fmt.Errorf("unable to find current signing key for realm: %v: %w", realm.Model.ID, err)
 			}
