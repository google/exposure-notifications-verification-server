--- conflicted
+++ resolved
@@ -112,14 +112,7 @@
 			c.logger.Errorf("db.PurgeTokens: %v", err)
 		} else {
 			c.logger.Infof("purged %v verification tokens", count)
-		}
-
-<<<<<<< HEAD
-		if count, err := c.db.PurgeUsers(c.config.DisabledUserMaxAge); err != nil {
-			c.logger.Errorf("db.PurgeUsers: %v", err)
-		} else {
-			c.logger.Infof("purged %v user records", count)
-		}
+		}	
 
 		// Gather usage statistics
 		if count, err := c.db.UpdateUserStats(); err != nil {
@@ -134,8 +127,6 @@
 			c.logger.Info("updated statistics for authorized app records")
 		}
 
-=======
->>>>>>> 55ecc772
 		c.h.RenderJSON(w, http.StatusOK, &CleanupResult{true})
 	})
 }