--- conflicted
+++ resolved
@@ -58,7 +58,6 @@
 			return
 		}
 
-<<<<<<< HEAD
 		// Ensure that if we have a user, they have auth
 		if user, err := c.db.FindUserByEmail(form.Email); err == nil {
 			if created, _ := user.CreateFirebaseUser(ctx, c.client); created {
@@ -66,8 +65,6 @@
 			}
 		}
 
-		if err := c.firebaseInternal.SendPasswordResetEmail(ctx, form.Email); err != nil {
-=======
 		if err := c.firebaseInternal.SendPasswordResetEmail(ctx, strings.TrimSpace(form.Email)); err != nil {
 			if errors.Is(err, firebase.ErrTooManyAttempts) {
 				flash.Error("Too many attempts have been made. Please wait and try again later.")
@@ -75,7 +72,6 @@
 				return
 			}
 
->>>>>>> 27009f2b
 			// Treat not-found like success so we don't leak details.
 			if !errors.Is(err, firebase.ErrEmailNotFound) {
 				flash.Error("Password reset failed.")
