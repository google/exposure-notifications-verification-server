--- conflicted
+++ resolved
@@ -81,12 +81,6 @@
 		w, r := envstest.BuildFormRequest(ctx, t, http.MethodGet, "/", nil)
 		handler.ServeHTTP(w, r)
 
-<<<<<<< HEAD
-		mux.ServeHTTP(w, r)
-		w.Flush()
-
-=======
->>>>>>> 49613523
 		if got, want := w.Code, http.StatusInternalServerError; got != want {
 			t.Errorf("Expected %d to be %d", got, want)
 		}
