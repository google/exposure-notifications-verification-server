--- conflicted
+++ resolved
@@ -40,24 +40,16 @@
 	RateLimit uint64 `env:"RATE_LIMIT,default=60"`
 
 	// Cleanup config
-<<<<<<< HEAD
-	AuditEntryMaxAge             time.Duration `env:"AUDIT_ENTRY_MAX_AGE, default=720h"`
-	AuthorizedAppMaxAge          time.Duration `env:"AUTHORIZED_APP_MAX_AGE, default=336h"`
-	CleanupPeriod                time.Duration `env:"CLEANUP_PERIOD, default=15m"`
-	MobileAppMaxAge              time.Duration `env:"MOBILE_APP_MAX_AGE, default=168h"`
-	UserPurgeMaxAge              time.Duration `env:"USER_PURGE_MAX_AGE, default=720h"`
-	VerificationCodeMaxAge       time.Duration `env:"VERIFICATION_CODE_MAX_AGE, default=48h"`
-=======
 	AuditEntryMaxAge    time.Duration `env:"AUDIT_ENTRY_MAX_AGE, default=720h"`
 	AuthorizedAppMaxAge time.Duration `env:"AUTHORIZED_APP_MAX_AGE, default=336h"`
 	CleanupPeriod       time.Duration `env:"CLEANUP_PERIOD, default=15m"`
 	MobileAppMaxAge     time.Duration `env:"MOBILE_APP_MAX_AGE, default=168h"`
+	UserPurgeMaxAge     time.Duration `env:"USER_PURGE_MAX_AGE, default=720h"`
 	// VerificationCodeMaxAge is the period in which the full code should be available.
 	// After this time it will be recycled. The code will be zeroed out, but its status persist.
 	VerificationCodeMaxAge time.Duration `env:"VERIFICATION_CODE_MAX_AGE, default=48h"`
 	// VerificationCodeStatusMaxAge is the time after which, even the status of the code will be deleted
 	// and the entry will be purged. This value should be greater than VerificationCodeMaxAge
->>>>>>> 30c26ff2
 	VerificationCodeStatusMaxAge time.Duration `env:"VERIFICATION_CODE_STATUS_MAX_AGE, default=336h"`
 	VerificationTokenMaxAge      time.Duration `env:"VERIFICATION_TOKEN_MAX_AGE, default=24h"`
 }
