// Copyright 2020 Google LLC
//
// Licensed under the Apache License, Version 2.0 (the "License");
// you may not use this file except in compliance with the License.
// You may obtain a copy of the License at
//
//      http://www.apache.org/licenses/LICENSE-2.0
//
// Unless required by applicable law or agreed to in writing, software
// distributed under the License is distributed on an "AS IS" BASIS,
// WITHOUT WARRANTIES OR CONDITIONS OF ANY KIND, either express or implied.
// See the License for the specific language governing permissions and
// limitations under the License.

package config

import (
	"context"
	"fmt"
	"strings"
	"time"

	"github.com/google/exposure-notifications-server/pkg/base64util"
	"github.com/google/exposure-notifications-verification-server/pkg/database"

	firebase "firebase.google.com/go"
	"github.com/sethvargo/go-envconfig/pkg/envconfig"
)

// ServerConfig represents the environment based config for the server.
type ServerConfig struct {
	Firebase FirebaseConfig
	Database database.Config

	// Verification Code Issuer Config
	*VerificationCodeIssuerConfigImp

	Port int `env:"PORT,default=8080"`

	// Login Config
	SessionCookieDuration time.Duration `env:"SESSION_DURATION,default=24h"`
	RevokeCheckPeriod     time.Duration `env:"REVOKE_CHECK_DURATION,default=5m"`

	// CSRF Secret Key. Must be 32-bytes. Can be generated with tools/gen-secret
	// Use the syntax of secret:// to pull the secret from secret manager.
	// We assume the secret itself is base64 encoded. Use CSRFKey() to transform to bytes.
	CSRFAuthKey string `env:"CSRF_AUTH_KEY,required"`

	// Application Config
<<<<<<< HEAD
	ServerName string `env:"SERVER_NAME,default=Diagnosis Verification Server"`

	RateLimit uint64 `env:"RATE_LIMIT,default=60"`
=======
	ServerName          string        `env:"SERVER_NAME,default=Diagnosis Verification Server"`
	CodeDuration        time.Duration `env:"CODE_DURATION,default=1h"`
	CodeDigits          uint          `env:"CODE_DIGITS,default=8"`
	CollisionRetryCount uint          `env:"COLISSION_RETRY_COUNT,default=6"`
	AllowedTestAge      time.Duration `env:"ALLOWED_PAST_TEST_DAYS,default=336h"` // 336h is 14 days.
	RateLimit           uint64        `env:"RATE_LIMIT,default=60"`
>>>>>>> 3b6daeb1

	AssetsPath string `env:"ASSETS_PATH,default=./cmd/server/assets"`

	// If Dev mode is true, cookies aren't required to be sent over secure channels.
	// This includes CSRF protection base cookie. You want this false in production (the default).
	DevMode bool `env:"DEV_MODE"`
}

// NewServerConfig initializes and validates a ServerConfig struct.
func NewServerConfig(ctx context.Context) (*ServerConfig, error) {
	var config ServerConfig
	if err := ProcessWith(ctx, &config, envconfig.OsLookuper()); err != nil {
		return nil, err
	}
	// For the, when inserting into the javascript, gets escaped and becomes unusable.
	config.Firebase.DatabaseURL = strings.ReplaceAll(config.Firebase.DatabaseURL, "https://", "")
	return &config, nil
}

func (c *ServerConfig) CSRFKey() ([]byte, error) {
	key, err := base64util.DecodeString(c.CSRFAuthKey)
	if err != nil {
		return nil, fmt.Errorf("error decoding CSRF_AUTH_KEY: %v", err)
	}
	if l := len(key); l != 32 {
		return nil, fmt.Errorf("CSRF_AUTH_KEY is not 32 bytes, got: %v", l)
	}
	return key, nil
}

func (c *ServerConfig) Validate() error {
	timeFields := []struct {
		Var  time.Duration
		Name string
	}{
		{c.SessionCookieDuration, "SESSION_DUATION"},
		{c.RevokeCheckPeriod, "REVOKE_CHECK_DURATION"},
		{c.CodeDuration(), "CODE_DURATION"},
		{c.AllowedTestAge(), "ALLOWED_PAST_TEST_DAYS"},
	}

	uintFields := []struct {
		Var  uint
		Name string
	}{
		{c.CodeDigits(), "CODE_DIGITS"},
		{c.CollisionRetryCount(), "COLISSION_RETRY_COUNT"},
	}

	for _, f := range timeFields {
		if err := checkPositiveDuration(f.Var, f.Name); err != nil {
			return err
		}
	}

	for _, f := range uintFields {
		if err := checkNonzero(f.Var, f.Name); err != nil {
			return err
		}
	}

	return nil
}

// FirebaseConfig represents configuration specific to firebase auth.
type FirebaseConfig struct {
	APIKey          string `env:"FIREBASE_API_KEY,required"`
	AuthDomain      string `env:"FIREBASE_AUTH_DOMAIN,required"`
	DatabaseURL     string `env:"FIREBASE_DATABASE_URL,required"`
	ProjectID       string `env:"FIREBASE_PROJECT_ID,required"`
	StorageBucket   string `env:"FIREBASE_STORAGE_BUCKET,required"`
	MessageSenderID string `env:"FIREBASE_MESSAGE_SENDER_ID,required"`
	AppID           string `env:"FIREBASE_APP_ID,required"`
	MeasurementID   string `env:"FIREBASE_MEASUREMENT_ID,required"`
}

// FirebaseConfig returns the firebase SDK config based on the local env config.
func (c *ServerConfig) FirebaseConfig() *firebase.Config {
	return &firebase.Config{
		DatabaseURL:   c.Firebase.DatabaseURL,
		ProjectID:     c.Firebase.ProjectID,
		StorageBucket: c.Firebase.StorageBucket,
	}
}<|MERGE_RESOLUTION|>--- conflicted
+++ resolved
@@ -47,19 +47,8 @@
 	CSRFAuthKey string `env:"CSRF_AUTH_KEY,required"`
 
 	// Application Config
-<<<<<<< HEAD
 	ServerName string `env:"SERVER_NAME,default=Diagnosis Verification Server"`
-
 	RateLimit uint64 `env:"RATE_LIMIT,default=60"`
-=======
-	ServerName          string        `env:"SERVER_NAME,default=Diagnosis Verification Server"`
-	CodeDuration        time.Duration `env:"CODE_DURATION,default=1h"`
-	CodeDigits          uint          `env:"CODE_DIGITS,default=8"`
-	CollisionRetryCount uint          `env:"COLISSION_RETRY_COUNT,default=6"`
-	AllowedTestAge      time.Duration `env:"ALLOWED_PAST_TEST_DAYS,default=336h"` // 336h is 14 days.
-	RateLimit           uint64        `env:"RATE_LIMIT,default=60"`
->>>>>>> 3b6daeb1
-
 	AssetsPath string `env:"ASSETS_PATH,default=./cmd/server/assets"`
 
 	// If Dev mode is true, cookies aren't required to be sent over secure channels.
