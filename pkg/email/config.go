--- conflicted
+++ resolved
@@ -61,12 +61,9 @@
 type Provider interface {
 	// SendEmail sends an email with the given message.
 	SendEmail(ctx context.Context, toEmail string, message []byte) error
-<<<<<<< HEAD
-=======
 
 	// From returns who shown as the sender of the email.
 	From() string
->>>>>>> d6288818
 }
 
 // HasSMTPCreds returns true if required fields for connecting to SMTP are set.
