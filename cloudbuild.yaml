--- conflicted
+++ resolved
@@ -1,17 +1,11 @@
 timeout: 40m
-<<<<<<< HEAD
-=======
 options:
   machineType: 'N1_HIGHCPU_8'
->>>>>>> a258a905
 steps:
 - id: 'apiserver'
   name: 'docker'
   timeout: 10m
-<<<<<<< HEAD
-=======
   waitFor: ["-"]
->>>>>>> a258a905
   args: [
     'build',
     '--tag',
@@ -20,14 +14,10 @@
     'SERVICE=apiserver',
     '.',
   ]
-  waitFor: ['-']
 - id: 'cleanup'
   name: 'docker'
   timeout: 10m
-<<<<<<< HEAD
-=======
   waitFor: ["-"]
->>>>>>> a258a905
   args: [
     'build',
     '--tag',
@@ -36,14 +26,10 @@
     'SERVICE=cleanup',
     '.',
   ]
-  waitFor: ['-']
 - id: 'server'
   name: 'docker'
   timeout: 10m
-<<<<<<< HEAD
-=======
   waitFor: ["-"]
->>>>>>> a258a905
   args: [
     'build',
     '--tag',
@@ -56,10 +42,7 @@
 - id: 'adminapi'
   name: 'docker'
   timeout: 10m
-<<<<<<< HEAD
-=======
   waitFor: ["-"]
->>>>>>> a258a905
   args: [
     'build',
     '--tag',
@@ -68,7 +51,6 @@
     'SERVICE=adminapi',
     '.',
   ]
-  waitFor: ['-']
 images: [
   'gcr.io/${PROJECT_ID}/github.com/google/exposure-notifications-verification-server/cmd/server:${COMMIT_SHA}',
   'gcr.io/${PROJECT_ID}/github.com/google/exposure-notifications-verification-server/cmd/apiserver:${COMMIT_SHA}',
