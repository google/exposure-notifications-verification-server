--- conflicted
+++ resolved
@@ -106,25 +106,17 @@
     google.charts.setOnLoadCallback(drawChart)
 
     function drawChart() {
-<<<<<<< HEAD
-      let data = google.visualization.arrayToDataTable([
-        ['Date', 'Codes issued'],
-=======
       let arr = [
->>>>>>> 2bde02ff
         {{range $stat := $stats}}
         ['{{$stat.Date.Format "Jan 2"}}', {{$stat.CodesIssued}}],
         {{end}}
       ];
 
-<<<<<<< HEAD
-=======
       // Reverse the array, so the dates are in ascending order.
       arr = arr.reverse();
       arr.unshift(['Date', 'Codes issued']);
       let data = google.visualization.arrayToDataTable(arr);
 
->>>>>>> 2bde02ff
       let options = {
         colors: ['#007bff'],
         legend: {position: 'none'},
