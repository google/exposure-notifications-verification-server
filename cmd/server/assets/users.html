{{define "users"}}
{{$csrfField := .csrfField}}
{{$currentUser := .currentUser}}
{{$currentRealm := .currentRealm}}

<!doctype html>
<html lang="en">

<head>
  {{template "head" .}}
</head>

<body>
  {{template "navbar" .}}

  <main role="main" class="container">
    {{template "flash" .}}

    <h1>Create User</h1>

    <form method="POST" action="/users/create">
      {{$csrfField}}
      <div class="form-group row">
        <label for="email" class="col-sm-2">Email:</label>
        <div class="col-sm-10">
          <input type="text" id="email" name="email" class="form-control" />
        </div>
      </div>
      <div class="form-group row">
        <label for="name" class="col-sm-2" title="Name in the form 'First Last', 'Given-name Surname'">
          Name:
        </label>
        <br>
        <div class="col-sm-10">
          <input type="text" id="name" name="name" class="form-control" />
        </div>
      </div>
      <div class="form-group row">
        <label for="admin" class="col-sm-2">Realm Admin:</label><br>
        <div class="col-sm-1">
          <input type="checkbox" id="admin" name="admin" class="form-control" value="true" />
        </div>
        <div class="col-sm-9"></div>
      </div>
      </div>

      <div class="form-group row">
        <div class="offset-sm-2 col-sm-10">
          <button type="submit" class="btn btn-primary" name="Action" value="save">Create user</button>
        </div>
      </div>
    </form>

    <h2>{{$currentRealm.Name}} Users</h2>

<<<<<<< HEAD
    {{$csrf := .csrfField}}
    {{$admins := .admins}}
    {{$codesGenerated1d := .codesGenerated1d}}
    {{$codesGenerated7d := .codesGenerated7d}}
    {{$codesGenerated30d := .codesGenerated30d}}

    {{if .users}}
=======
    {{if .realmUsers}}
>>>>>>> 55ecc772
    <div class="table-responsive">
      <table class="table table-bordered table-striped">
        <thead>
          <tr>
            <th scope="col">Email</th>
            <th scope="col">Name</th>
            <th scope="col">Realm Admin</th>
            <th scope="col">Delete?</th>
            <th scope="col">Issued (1d)</th>
            <th scope="col">Issued (7d)</th>
            <th scope="col">Issued (30d)</th>
          </tr>
        </thead>
        <tbody>
          {{range .realmUsers}}
          <tr>
            <td scope="row">{{.Email}}</td>
            <td scope="row">{{.Name}}</td>
<<<<<<< HEAD
            <td scope="row">{{if index $admins .ID}}&#x2714;{{end}}</td>
=======
            <td scope="row">{{if .CanAdminRealm $currentRealm.ID}}&#x2714;{{end}}</td>
>>>>>>> 55ecc772
            <td scope="row">
              <form method="POST" action="/users/delete/{{.Email}}">
                {{$csrfField}}
                <button type="submit" class="btn btn-primary" name="Action" value="delete">Delete User</button>
              </form>
            </td>
            <td scope="row">
              {{index $codesGenerated1d .ID}}
            </td>
            <td scope="row">
              {{index $codesGenerated7d .ID}}
            </td>
            <td scope="row">
              {{index $codesGenerated30d .ID}}
            </td>
          </tr>
          {{end}}
        </tbody>
      </table>
    </div>
    {{else}}
    <p>There are no users. Create one above.</p>
    {{end}}
  </main>

  {{template "scripts" .}}
</body>
</html>
{{end}}<|MERGE_RESOLUTION|>--- conflicted
+++ resolved
@@ -53,17 +53,11 @@
 
     <h2>{{$currentRealm.Name}} Users</h2>
 
-<<<<<<< HEAD
-    {{$csrf := .csrfField}}
-    {{$admins := .admins}}
     {{$codesGenerated1d := .codesGenerated1d}}
     {{$codesGenerated7d := .codesGenerated7d}}
     {{$codesGenerated30d := .codesGenerated30d}}
 
-    {{if .users}}
-=======
     {{if .realmUsers}}
->>>>>>> 55ecc772
     <div class="table-responsive">
       <table class="table table-bordered table-striped">
         <thead>
@@ -82,11 +76,8 @@
           <tr>
             <td scope="row">{{.Email}}</td>
             <td scope="row">{{.Name}}</td>
-<<<<<<< HEAD
-            <td scope="row">{{if index $admins .ID}}&#x2714;{{end}}</td>
-=======
+
             <td scope="row">{{if .CanAdminRealm $currentRealm.ID}}&#x2714;{{end}}</td>
->>>>>>> 55ecc772
             <td scope="row">
               <form method="POST" action="/users/delete/{{.Email}}">
                 {{$csrfField}}
