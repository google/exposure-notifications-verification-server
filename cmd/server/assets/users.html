{{define "users"}}
{{$csrfField := .csrfField}}
{{$currentUser := .currentUser}}
{{$currentRealm := .currentRealm}}

<!doctype html>
<html lang="en">

<head>
  {{template "head" .}}
</head>

<body>
  {{template "navbar" .}}

  <main role="main" class="container">
    {{template "flash" .}}

    <h1>Create user</h1>

    <form method="POST" action="/users/create">
      {{$csrfField}}
      <div class="form-group row">
<<<<<<< HEAD
        <label for="email" class="col-sm-2">Email:</label>
        <div class="col-sm-10">
          <input type="text" id="email" name="email" class="form-control" />
=======
        <label for="email" class="col-sm-3">Email:</label>
        <div class="col-sm-9">
          <input type="text" id="email" name="email" class="form-control"/>
>>>>>>> 7f264112
        </div>
      </div>

      <div class="form-group row">
<<<<<<< HEAD
        <label for="name" class="col-sm-2" title="Name in the form 'First Last', 'Given-name Surname'">
          Name:
        </label>
        <br>
        <div class="col-sm-10">
          <input type="text" id="name" name="name" class="form-control" />
=======
        <label for="name" class="col-sm-3">Name:</label>
        <div class="col-sm-9">
          <input type="text" id="name" name="name" class="form-control"/>
>>>>>>> 7f264112
        </div>
      </div>

      <div class="form-group row">
<<<<<<< HEAD
        <label for="admin" class="col-sm-2">Realm Admin:</label><br>
        <div class="col-sm-1">
          <input type="checkbox" id="admin" name="admin" class="form-control" value="true" />
=======
        <label for="admin" class="col-sm-3">Options:</label>
        <div class="col-sm-9">
          <div class="form-check">
            <input type="checkbox" id="admin" name="admin" class="form-check-input">
            <label class="form-check-label" for="admin">
              Admin
            </label>
          </div>
>>>>>>> 7f264112
        </div>
      </div>

      <div class="form-group row">
        <div class="offset-sm-3 col-sm-9">
          <button type="submit" class="btn btn-primary btn-block">Create user</button>
        </div>
      </div>
    </form>

    <hr>

    <h2>Users</h2>

    {{$codesGenerated1d := .codesGenerated1d}}
    {{$codesGenerated7d := .codesGenerated7d}}
    {{$codesGenerated30d := .codesGenerated30d}}

    {{if .realmUsers}}
    <div class="table-responsive">
      <table class="table table-bordered table-striped">
        <thead>
          <tr>
            <th scope="col">Email</th>
            <th scope="col">Name</th>
<<<<<<< HEAD
            <th scope="col">Realm Admin</th>
            <th scope="col">Delete?</th>
            <th scope="col">Issued (1d)</th>
            <th scope="col">Issued (7d)</th>
            <th scope="col">Issued (30d)</th>
=======
            <th scope="col">Options</th>
            <th scope="col"></th>
>>>>>>> 7f264112
          </tr>
        </thead>
        <tbody>
          {{range .realmUsers}}
          <tr>
<<<<<<< HEAD
            <td scope="row">{{.Email}}</td>
            <td scope="row">{{.Name}}</td>

            <td scope="row">{{if .CanAdminRealm $currentRealm.ID}}&#x2714;{{end}}</td>
            <td scope="row">
              <form method="POST" action="/users/delete/{{.Email}}">
                {{$csrfField}}
                <button type="submit" class="btn btn-primary" name="Action" value="delete">Delete User</button>
              </form>
=======
            <td>{{.Email}}</td>
            <td>{{.Name}}</td>
            <td>
              {{if .CanAdminRealm $currentRealm.ID}}
                <span class="badge badge-pill badge-primary">Admin</span>
              {{end}}
            </td>
            <td>
              {{if eq .ID $currentUser.ID}}
                <em>(you)</em>
              {{else}}
                <form method="POST" action="/users/delete/{{.Email}}">
                  {{$csrfField}}
                  <a class="text-danger" data-submit-form data-confirm="Are you sure?">Delete</a>
                </form>
              {{end}}
>>>>>>> 7f264112
            </td>
            <td scope="row">
              {{index $codesGenerated1d .ID}}
            </td>
            <td scope="row">
              {{index $codesGenerated7d .ID}}
            </td>
            <td scope="row">
              {{index $codesGenerated30d .ID}}
            </td>
          </tr>
          {{end}}
        </tbody>
      </table>
    </div>
    {{else}}
    <p>There are no users. Create one above.</p>
    {{end}}
  </main>

  {{template "scripts" .}}
</body>
</html>
{{end}}<|MERGE_RESOLUTION|>--- conflicted
+++ resolved
@@ -21,40 +21,20 @@
     <form method="POST" action="/users/create">
       {{$csrfField}}
       <div class="form-group row">
-<<<<<<< HEAD
-        <label for="email" class="col-sm-2">Email:</label>
-        <div class="col-sm-10">
-          <input type="text" id="email" name="email" class="form-control" />
-=======
         <label for="email" class="col-sm-3">Email:</label>
         <div class="col-sm-9">
           <input type="text" id="email" name="email" class="form-control"/>
->>>>>>> 7f264112
         </div>
       </div>
 
       <div class="form-group row">
-<<<<<<< HEAD
-        <label for="name" class="col-sm-2" title="Name in the form 'First Last', 'Given-name Surname'">
-          Name:
-        </label>
-        <br>
-        <div class="col-sm-10">
-          <input type="text" id="name" name="name" class="form-control" />
-=======
         <label for="name" class="col-sm-3">Name:</label>
         <div class="col-sm-9">
           <input type="text" id="name" name="name" class="form-control"/>
->>>>>>> 7f264112
         </div>
       </div>
 
       <div class="form-group row">
-<<<<<<< HEAD
-        <label for="admin" class="col-sm-2">Realm Admin:</label><br>
-        <div class="col-sm-1">
-          <input type="checkbox" id="admin" name="admin" class="form-control" value="true" />
-=======
         <label for="admin" class="col-sm-3">Options:</label>
         <div class="col-sm-9">
           <div class="form-check">
@@ -63,7 +43,6 @@
               Admin
             </label>
           </div>
->>>>>>> 7f264112
         </div>
       </div>
 
@@ -89,32 +68,16 @@
           <tr>
             <th scope="col">Email</th>
             <th scope="col">Name</th>
-<<<<<<< HEAD
-            <th scope="col">Realm Admin</th>
-            <th scope="col">Delete?</th>
+            <th scope="col">Options</th>
+            <th scope="col"></th>
             <th scope="col">Issued (1d)</th>
             <th scope="col">Issued (7d)</th>
             <th scope="col">Issued (30d)</th>
-=======
-            <th scope="col">Options</th>
-            <th scope="col"></th>
->>>>>>> 7f264112
           </tr>
         </thead>
         <tbody>
           {{range .realmUsers}}
           <tr>
-<<<<<<< HEAD
-            <td scope="row">{{.Email}}</td>
-            <td scope="row">{{.Name}}</td>
-
-            <td scope="row">{{if .CanAdminRealm $currentRealm.ID}}&#x2714;{{end}}</td>
-            <td scope="row">
-              <form method="POST" action="/users/delete/{{.Email}}">
-                {{$csrfField}}
-                <button type="submit" class="btn btn-primary" name="Action" value="delete">Delete User</button>
-              </form>
-=======
             <td>{{.Email}}</td>
             <td>{{.Name}}</td>
             <td>
@@ -131,7 +94,6 @@
                   <a class="text-danger" data-submit-form data-confirm="Are you sure?">Delete</a>
                 </form>
               {{end}}
->>>>>>> 7f264112
             </td>
             <td scope="row">
               {{index $codesGenerated1d .ID}}
