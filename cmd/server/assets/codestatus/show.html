{{define "code/show"}}

<!doctype html>
<html lang="en">

<head>
  {{template "head" .}}
</head>

<body>
  {{template "navbar" .}}

  <main role="main" class="container">
    {{template "flash" .}}

    <h1>Verification code status</h1>
    <p>
      Status of a verification code previously shared with your patient.
    </p>

    <div class="card mb-3" style="max-width: 30rem">
      <div class="card-header">
        Code status
      </div>
<<<<<<< HEAD
      <div class="list-group">
        <div class="list-group-item">
          <h5 class="mb-1">UUID</h5>
          <p class="mb-1 text-monospace">{{.uuid}}</p>
        </div>
        <div class="list-group-item">
          <h5 class="mb-1">Status</h5>
          <p class="mb-1">{{.status}}</p>
        </div>
        <div class="list-group-item">
          <h5 class="mb-1">Expiry</h5>
          <span id="code-expires-at" class="sm text-danger"></span>
        </div>
=======
      <div class="list-group-item">
        <h5 class="mb-1">UUID</h5>
        <p class="mb-1 text-monospace">{{.code.UUID}}</p>
      </div>
      <div class="list-group-item">
        <h5 class="mb-1">{{.code.IssuerType}}</h5>
        <p class="mb-1">{{.code.Issuer}}</p>
      </div>
      <div class="list-group-item">
        <h5 class="mb-1">Test type</h5>
        <p class="mb-1">{{.code.TestType}}</p>
      </div>
      <div class="list-group-item">
        <h5 class="mb-1">Status</h5>
        <p class="mb-1">{{.code.Status}}</p>
      </div>
      <div class="list-group-item">
        <h5 class="mb-1">Expiry</h5>
        <span id="code-expires-at" class="sm text-danger"></span>
>>>>>>> 075df811
      </div>
      <button type="button" id="invalidate" class="btn btn-danger btn-sm">Invalidate code now</button>
    </div>

    <div>
      <a href="/code/status">&larr; Enter another code</a>
    </div>
  </main>

  {{template "scripts" .}}
  {{template "codescripts" .}}

  <script type="text/javascript">
    let $buttonInvalidate = $('button#invalidate');
    let $codeExpiresAt;
<<<<<<< HEAD
    let expires = {{.expires }};
    let uuid = {{.uuid }};
    let codeCountdown;
=======
    let expires = {{ .code.Expires }};
>>>>>>> 075df811

    $(function() {
      $codeExpiresAt = $('#code-expires-at');
      // Start countdown
<<<<<<< HEAD
      codeCountdown = countdown($codeExpiresAt, expires, function() {
        // Disable the submit if already expired.
        $buttonInvalidate.prop('disabled', true);
      });

      $buttonInvalidate.on('click', function() {
        // Disable the submit button so we only issue one code
        $buttonInvalidate.prop('disabled', true);
        let data = {
          uuid: uuid
        };
        invalidateCode(data);
      });
=======
      countdown($codeExpiresAt, expires);
>>>>>>> 075df811
    });

    function invalidateCode(data) {
      $.ajax({
        url: '/code/expire',
        type: 'POST',
        dataType: 'json',
        cache: false,
        contentType: 'application/json',
        data: JSON.stringify(data),
        headers: {
          'X-CSRF-Token': '{{.csrfToken}}',
        },
        success: function(result) {
          flash("Code marked as expired.", "success");
          clearInterval(codeCountdown)
          $codeExpiresAt.html(countdownExpired)
        },
        error: function(xhr, resp, text) {
          $buttonInvalidate.prop('disabled', false);
          var message = resp;
          if (xhr && xhr.responseJSON && xhr.responseJSON.error) {
            message = message + ": " + xhr.responseJSON.error;
          } else {
            message = text
          }
          flash(message, "danger");
        }
      });
    }
  </script>
</body>

</html>
{{end}}<|MERGE_RESOLUTION|>--- conflicted
+++ resolved
@@ -22,21 +22,6 @@
       <div class="card-header">
         Code status
       </div>
-<<<<<<< HEAD
-      <div class="list-group">
-        <div class="list-group-item">
-          <h5 class="mb-1">UUID</h5>
-          <p class="mb-1 text-monospace">{{.uuid}}</p>
-        </div>
-        <div class="list-group-item">
-          <h5 class="mb-1">Status</h5>
-          <p class="mb-1">{{.status}}</p>
-        </div>
-        <div class="list-group-item">
-          <h5 class="mb-1">Expiry</h5>
-          <span id="code-expires-at" class="sm text-danger"></span>
-        </div>
-=======
       <div class="list-group-item">
         <h5 class="mb-1">UUID</h5>
         <p class="mb-1 text-monospace">{{.code.UUID}}</p>
@@ -56,7 +41,6 @@
       <div class="list-group-item">
         <h5 class="mb-1">Expiry</h5>
         <span id="code-expires-at" class="sm text-danger"></span>
->>>>>>> 075df811
       </div>
       <button type="button" id="invalidate" class="btn btn-danger btn-sm">Invalidate code now</button>
     </div>
@@ -72,18 +56,13 @@
   <script type="text/javascript">
     let $buttonInvalidate = $('button#invalidate');
     let $codeExpiresAt;
-<<<<<<< HEAD
     let expires = {{.expires }};
     let uuid = {{.uuid }};
     let codeCountdown;
-=======
-    let expires = {{ .code.Expires }};
->>>>>>> 075df811
 
     $(function() {
       $codeExpiresAt = $('#code-expires-at');
       // Start countdown
-<<<<<<< HEAD
       codeCountdown = countdown($codeExpiresAt, expires, function() {
         // Disable the submit if already expired.
         $buttonInvalidate.prop('disabled', true);
@@ -97,9 +76,6 @@
         };
         invalidateCode(data);
       });
-=======
-      countdown($codeExpiresAt, expires);
->>>>>>> 075df811
     });
 
     function invalidateCode(data) {
