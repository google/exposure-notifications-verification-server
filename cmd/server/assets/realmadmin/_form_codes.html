--- conflicted
+++ resolved
@@ -209,7 +209,6 @@
       <div id="sms-template-dropdown-divider" class="dropdown-divider"></div>
       <a class="dropdown-item" id="sms-template-new" href="#">New SMS template</a>
     </div>
-<<<<<<< HEAD
   </div>
   {{range $i, $v := .smsTemplates}}
   <div id="sms-template-{{$i}}-div" {{if ne $i 0}}class="d-none"{{end}}>
@@ -235,62 +234,6 @@
     length of of the SMS message should not exceed 160 characters, or your message will need to be split
     in transit and may not be joined correctly. There are some special strings that you can use
     to substitute items.<br/>
-=======
-    {{end}}
-    <small class="form-text text-muted">
-      The SMS message will be constructed based on the template you provide. The overall
-      length of of the SMS message should not exceed 160 characters, or your message will need to be split
-      in transit and may not be joined correctly. There are some special strings that you can use
-      to substitute items.<br/>
-
-      If your choose to exceed 160 characters, your message will be broken up into
-      individual messages of 153 characters and reconstructed at the mobile device.  The user may be
-      charged for each individual message. The overall maximum length of an SMS Template is {{.maxSMSTemplate}}
-      characters before expansion.
-      <br/>
-      {{if $realm.EnableENExpress}}
-        Your SMS template <em>MUST</em> contain <code>[enslink]</code>.
-        <ul>
-          {{if eq "" .enxRedirectDomain}}
-          <li><code>[enslink]</code> Inserts the required EN Express link of: <code>ens://v?r=[region]&c=[longcode]</code></li>
-          {{else}}
-          <li><code>[enslink]</code> Inserts the EN Express link of: <code>https://{{toLower $realm.RegionCode}}.{{.enxRedirectDomain}}/v?c=[longcode]</code>
-            <ul>
-              <li>This domain should be registered as a universal link for both your Android and iOS applications.</li>
-              <li>Contact your server operator to verify the the verification EN Express redirect service is running and configurd correctly.</li>
-            </ul>
-          </li>
-          {{end}}
-          <li><code>[longexpires]</code>The number of hours until the long code expires (just the number, no units).</li>
-          <li><code>[code]</code>The 'short' verification code can be optionally included here in the event the link isn't clickable for the user. Typically this is not needed.</li>
-          <li><code>[expires]</code>The number of minutes until the short code expires (just the number, no units). Should be included if <code>[code]</code> is used</li>
-        </ul>
-
-        Here is an example SMS template using EN Express.
-
-        <ul>
-          <li>
-            <p>Custom greeting before the EN Express link and showing expiration.</p>
-            <p>
-              <samp class="text-dark">
-                State of Wonder DOH. Click to share anonymous data for exposure notifications [enslink] (mobile only) Expires in [longexpires] hours
-              </samp>
-            </p>
-          </li>
-          <li>
-            <p>This results in a SMS message that looks like:</p>
-            <p>
-              <samp class="text-dark">
-                {{if eq "" .enxRedirectDomain}}
-                State of Wonder DOH. Click to share anonymous data for exposure notifications ens://v?r={{$realm.RegionCode}}&c=[longcode] (mobile only) Expires in 24 hours
-                {{else}}
-                State of Wonder DOH. Click to share anonymous data for exposure notifications https://{{toLower $realm.RegionCode}}.{{.enxRedirectDomain}}/v?c=[longcode] (mobile only) Expires in 24 hours
-                {{end}}
-              </samp>
-            </p>
-          </li>
-        </ul>
->>>>>>> 6c184378
 
     If your choose to exceed 160 characters, your message will be broken up into
     individual messages of 153 characters and reconstructed at the mobile device.  The user may be
