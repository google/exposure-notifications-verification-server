{{define "realmadmin/_stats_codes"}}

<div class="card shadow-sm mb-3">
  <div class="card-header">
    <span class="oi oi-bar-chart mr-2 ml-n1"></span>
    Codes issued, claimed, &amp; invalid
  </div>
  <div id="dashboard_div">
    <div id="realm_chart_div" class="h-100 w-100" style="min-height:325px;">
      <p class="text-center font-italic w-100 mt-5">Loading chart...</p>
    </div>
    <div id="filter_div" class="text-right" style="height: 75px;"></div>
  </div>

  <div class="card-body">
    <h5 class="card-title">Issue-to-claim age distribution <span class="sum-title">(7 day sum)</span></h5>
  </div>
  <div id="issue_age_dist_chart_div" class="h-100 w-100" style="min-height:325px;">
    <p class="text-center font-italic w-100 mt-5">Loading chart...</p>
  </div>
  <div class="slidecontainer" id="issue_age_slide_div">
  </div>

  <div class="card-body">
    <h5 class="card-title">Mean issue-to-claim age</h5>
  </div>
  <div id="mean_claim_age_div">
    <div id="mean_claim_age_chart_div" class="h-100 w-100" style="min-height:325px;">
      <p class="text-center font-italic w-100 mt-5">Loading chart...</p>
    </div>
    <div id="mean_claim_age_filter_div" class="text-right" style="height: 75px;"></div>
  </div>

  <small class="card-footer d-flex justify-content-between text-muted">
    <a href="#" data-toggle="modal" data-target="#realm-codes-modal">Learn more about this chart</a>
    <span>
      <span class="mr-1">Export as:</span>
      <a href="/stats/realm.csv" class="mr-1">CSV</a>
      <a href="/stats/realm.json" target="_blank">JSON</a>
    </span>
  </small>
</div>

<div class="modal fade" id="realm-codes-modal" data-backdrop="static" tabindex="-1" aria-hidden="true">
  <div class="modal-dialog modal-dialog-centered">
    <div class="modal-content">
      <div class="modal-header">
        <h5 class="modal-title">Codes issued, claimed, &amp; invalid</h5>
        <button type="button" class="close" data-dismiss="modal" aria-label="Close">
          <span aria-hidden="true">&times;</span>
        </button>
      </div>
      <div class="modal-body mb-n3">
        <p>
          This graph reflects the total number of codes issued and claimed
          for this realm, grouped by UTC day.
        </p>

        <strong>Issued</strong>
        <p>
          This line tracks the total number of codes issued. Codes can be
          issued via the web interface or via the API. Both types of codes
          are included in this count.
        </p>

        <strong>Claimed</strong>
        <p>
          This line tracks the total number of codes claimed. Codes can only
          be claimed by the end user using the API. Typically the iOS or
          Android application is responsible for claiming the code.
        </p>

        <strong>Invalid</strong>
        <p>
          This line tracks the total number of codes that were rejected by the
          system. This includes codes that were incorrectly entered
          (typographical error) and codes that have expired.
        </p>

        <hr>

        <strong>Inferring this data</strong>
        <ul>
          <li>
            <em>Issued codes</em> does not necessarily correspond to the number
            of patients notified. A single patient could be notified multiple
            times, while another patient could never receive their notification
            due to an SMS error.
          </li>
          <li>
            A large number of <em>invalid codes</em> likely corresponds to short
            codes expiring. You should increase the short code timeout or switch
            to long codes.
          </li>
          <li>
            The delta between <em>codes issued</em> and <em>codes claimed</em>
            can be used as a rudimentary measure of adoption.
          </li>
        </ul>
      </div>
    </div>
  </div>
</div>

<script type="text/javascript">
  let claimStats;

  google.charts.load('current', {
    packages: ['corechart', 'controls'],
    callback: drawRealmCharts,
  });

  function drawRealmCharts() {
    $.ajax({
      url: '/stats/realm.json',
      dataType: 'json',
    })
    .done(function(data, status, xhr) {
      if (data.statistics) {
        $issueAgeSlider.attr('min', Math.min(smoothing, data.statistics.length));
        $issueAgeSlider.attr('max', data.statistics.length);
        $issueAgeSlider.val(data.statistics.length);
      }

      drawClaimChart(data);
      drawMeanClaimAgeChart(data);
      drawClaimAgeChart(data);
    }).fail(function(xhr, status, err) {
      flash.error('Failed to render realm stats: ' + err);
    });
  }

  function drawClaimChart(data) {
    let $realmChartDiv = $('#realm_chart_div');

    if (!data.statistics) {
      $realmChartDiv.find('p').text('No data yet.');
      return;
    }

    let tenDaysAgo = new Date(data.statistics[data.statistics.length-10].date);

    let dataTable = new google.visualization.DataTable();
    dataTable.addColumn('date', 'Date');
    dataTable.addColumn('number', 'Issued');
    dataTable.addColumn('number', 'Claimed');
    dataTable.addColumn('number', 'Invalid');

    data.statistics.reverse().forEach(function(row) {
      dataTable.addRow([utcDate(row.date), row.data.codes_issued, row.data.codes_claimed, row.data.codes_invalid]);
    });

    let dateFormatter = new google.visualization.DateFormat({
      pattern: 'MMM dd',
    });
    dateFormatter.format(dataTable, 0);

    let dashboard = new google.visualization.Dashboard(document.getElementById('dashboard_div'));

    let filter = new google.visualization.ControlWrapper({
        controlType: 'ChartRangeFilter',
        containerId: 'filter_div',
        state: {
          range: {
            start: tenDaysAgo,
          },
        },
        options: {
          filterColumnIndex: 0,
          series: {
            0: {
              opacity: 0,
            }
          },
          ui: {
            chartType: 'LineChart',
            chartOptions: {
              colors: ['#dddddd'],
              chartArea: {
                width: '100%',
                height: '100%',
                top: 0,
                right: 40,
                bottom: 20,
                left: 60,
              },
              hAxis: { format: 'M/d' },
            },
            chartView: {
              columns: [0,1],
            },
          },
        },
      });

    let realmChart = new google.visualization.ChartWrapper({
      chartType: 'LineChart',
      containerId: 'realm_chart_div',
      options: {
        colors: ['#007bff', '#28a745', '#dc3545'],
        chartArea: {
          left: 60,
          right: 40,
          bottom: 5,
          top: 40,
          width: '100%',
          height: '300',
        },
        hAxis: { textPosition: 'none' },
        legend: { position: 'top' },
        width: '100%',
      },
    });

    dashboard.bind(filter, realmChart);
    dashboard.draw(dataTable);
    chartData.push({
      chart: dashboard,
      data: dataTable,
    });
  }

  function drawMeanClaimAgeChart(data) {
    let $realmChartDiv = $('#mean_claim_age_chart_div');

    if (!data.statistics) {
      $realmChartDiv.find('p').text('No data yet.');
      return;
    }

    let tenDaysAgo = new Date(data.statistics[data.statistics.length-10].date);

    let dataTable = new google.visualization.DataTable();
    dataTable.addColumn('date', 'Date');
    dataTable.addColumn('number', 'Mean issue-claim age');

    data.statistics.reverse().forEach(function(row) {
      dataTable.addRow([utcDate(row.date), row.data.code_claim_mean_age_seconds]);
    });

    let dateFormatter = new google.visualization.DateFormat({
      pattern: 'MMM dd',
    });
    dateFormatter.format(dataTable, 0);

    let dashboard = new google.visualization.Dashboard(document.getElementById('mean_claim_age_chart_div'));

    let filter = new google.visualization.ControlWrapper({
        controlType: 'ChartRangeFilter',
        containerId: 'mean_claim_age_filter_div',
        state: {
          range: {
            start: tenDaysAgo,
          },
        },
        options: {
          filterColumnIndex: 0,
          series: {
            0: {
              opacity: 0,
            }
          },
          ui: {
            chartType: 'LineChart',
            chartOptions: {
              colors: ['#dddddd'],
              chartArea: {
                width: '100%',
                height: '100%',
                top: 0,
                right: 40,
                bottom: 20,
                left: 60,
              },
              hAxis: { format: 'M/d' },
            },
            chartView: {
              columns: [0,1],
            },
          },
        },
      });

    let realmChart = new google.visualization.ChartWrapper({
      chartType: 'LineChart',
      containerId: 'mean_claim_age_chart_div',
      options: {
        colors: ['#007bff'],
        chartArea: {
          left: 60,
          right: 40,
          bottom: 5,
          top: 40,
          width: '100%',
          height: '300',
        },
        hAxis: { textPosition: 'none' },
        vAxis: { title: 'Seconds' },
        legend: { position: 'top' },
        width: '100%',
      },
    });

    dashboard.bind(filter, realmChart);
    dashboard.draw(dataTable);
    chartData.push({
      chart: dashboard,
      data: dataTable,
    });
  }

  let ageChart;
  let ageOptions;
  let ageData;
  function drawClaimAgeChart(data) {
    let $div = $('#issue_age_dist_chart_div');

    if (!data.statistics || !data.statistics[0].data.code_claim_age_distribution) {
      $div.find('p').text('No data yet.');
      return;
    }
    claimStats = data.statistics

    ageOptions = {
      colors: ['#316395'],
      chartArea: {
        left: 60,
        right: 40,
        bottom: 40,
        top: 40,
        width: '100%',
        height: '300',
      },
      legend: { position: 'none' },
      hAxis: {
        title: 'Days from issue to claim',
        gridlines: { color: 'transparent' },
        ticks: [{v:1, f:'1m'}, {v:2, f:'5m'}, {v:3, f:'15m'}, {v:4, f:'30m'}, {v:5, f:'1h'},
          {v:6, f:'2h'}, {v:7, f:'3h'}, {v:8, f:'6h'}, {v:9, f:'24h'}],
        showTextEvery: 1,
      },
      titlePosition: "out",
      title: `${smoothing} days from ` + claimStats[0].date.split("T")[0],
    };

    ageChart = new google.visualization.ColumnChart($div.get(0));
    ageData = getClaimAgeDataTable(0);
    ageChart.draw(ageData, ageOptions);
    chartData.push({
      chart: ageChart,
      data: ageData,
      options: ageOptions,
    });
  }

  function getClaimAgeDataTable(dateIndex) {
    let dataTable = new google.visualization.DataTable();
    dataTable.addColumn('number', 'days');
    dataTable.addColumn('number', 'count');
    dataTable.addColumn({type:'string', role:'style'})
    dataTable.addColumn({type:'string', role:'annotation'})

    // sum over last ${smoothing} days
    let table = new Array(claimStats[dateIndex].data.code_claim_age_distribution.length).fill(0);
    let i;
<<<<<<< HEAD
    for (i = dateIndex; i < dateIndex + smoothing && i < claimStats.length; i++) {
=======
    for (i = dateIndex; i <= dateIndex + smoothing && i < claimStats.length; i++) {
>>>>>>> 20d1aad7
      let row = claimStats[i].data;
      let j;
      for (j = 0; j < row.code_claim_age_distribution.length; j++) {
        table[j] += row.code_claim_age_distribution[j];
      }
    }

    for (i = 0; i < table.length; i++) {
      let r = [i+1, table[i],"",""]
      if (i == 9) {
        r[2] = "#6c757d";
        r[3] = ">1 day";
      }
      dataTable.addRow(r);
    }
    return dataTable;
  }

  $(function() {
    $('#issue_age_slide_div').append($issueAgeSlider)
    $issueAgeSlider.on("input", function(event) {
      if (!claimStats) {
        return
      }
      let indx = claimStats.length - $issueAgeSlider.val();
      ageOptions.title = `${smoothing} days from ` + claimStats[indx].date.split("T")[0];
      ageOptions.animation = {
        startup: false,
        duration: 500,
        easing: 'inAndOut',
      };

      ageData = getClaimAgeDataTable(indx);
      ageChart.draw(ageData, ageOptions);
    });
  });
</script>

{{end}}<|MERGE_RESOLUTION|>--- conflicted
+++ resolved
@@ -363,11 +363,7 @@
     // sum over last ${smoothing} days
     let table = new Array(claimStats[dateIndex].data.code_claim_age_distribution.length).fill(0);
     let i;
-<<<<<<< HEAD
     for (i = dateIndex; i < dateIndex + smoothing && i < claimStats.length; i++) {
-=======
-    for (i = dateIndex; i <= dateIndex + smoothing && i < claimStats.length; i++) {
->>>>>>> 20d1aad7
       let row = claimStats[i].data;
       let j;
       for (j = 0; j < row.code_claim_age_distribution.length; j++) {
