--- conflicted
+++ resolved
@@ -27,19 +27,11 @@
         <ul class="nav nav-tabs card-header-tabs" role="tablist">
           {{if not $realm.EnableENExpress}}
           <li class="nav-item" role="presentation">
-<<<<<<< HEAD
-            <a class="nav-link" id="home-tab" data-toggle="tab" href="#express" role="tab" aria-controls="express" aria-selected="true">ENX</a>
-=======
             <a class="nav-link" id="express-tab" data-toggle="tab" href="#express" role="tab" aria-controls="express" aria-selected="true">ENX</a>
->>>>>>> 4c1f0d27
           </li>
           {{end}}
           <li class="nav-item" role="presentation">
-<<<<<<< HEAD
-            <a class="nav-link  active" id="home-tab" data-toggle="tab" href="#general" role="tab" aria-controls="general" aria-selected="true">General</a>
-=======
             <a class="nav-link" id="general-tab" data-toggle="tab" href="#general" role="tab" aria-controls="general" aria-selected="true">General</a>
->>>>>>> 4c1f0d27
           </li>
           <li class="nav-item" role="presentation">
             <a class="nav-link" id="codes-tab" data-toggle="tab" href="#codes" role="tab" aria-controls="codes" aria-selected="false">Codes</a>
@@ -58,19 +50,12 @@
 
       <div class="card-body">
         <div class="tab-content">
-<<<<<<< HEAD
-          <div class="tab-pane" id="express" role="tabpanel" aria-labelledby="express-tab">
-            {{template "realmadmin/_form_express" .}}
-          </div>
-          <div class="tab-pane active" id="general" role="tabpanel" aria-labelledby="general-tab">
-=======
           {{if not $realm.EnableENExpress}}
           <div class="tab-pane" id="express" role="tabpanel" aria-labelledby="express-tab">
             {{template "realmadmin/_form_express" .}}
           </div>
           {{end}}
           <div class="tab-pane" id="general" role="tabpanel" aria-labelledby="general-tab">
->>>>>>> 4c1f0d27
             {{template "realmadmin/_form_general" .}}
           </div>
           <div class="tab-pane" id="codes" role="tabpanel" aria-labelledby="codes-tab">
