--- conflicted
+++ resolved
@@ -39,67 +39,6 @@
           </div>
         </form>
       </div>
-<<<<<<< HEAD
-      <div class="card-body">
-        <div class="clearfix mb-3">
-          <a class="btn btn-outline-secondary btn-sm float-right" href="/admin/users/systemadmin/new">
-            <span class="oi oi-plus" aria-hidden="true"></span>
-            New system admin
-          </a>
-        </div>
-        <div class="table-responsive">
-          <table class="table table-bordered table-striped mb-0">
-            <thead>
-              <tr>
-                <th scope="col">Name</th>
-                <th scope="col" width="300">Email</th>
-                <th scope="col" width="40"></th>
-              </tr>
-            </thead>
-            <tbody>
-            {{range $users}}
-              <tr>
-                <td>
-                  <a href="/admin/users/{{.ID}}">{{.Name}}</a>
-                  {{if .SystemAdmin}}
-                  <span class="ml-1 badge badge-pill badge-primary">System admin</span>
-                  {{end}}
-                  {{if .IsRealmAdmin}}
-                  <span class="ml-1 badge badge-pill badge-secondary">Realm admin</span>
-                  {{end}}
-                </td>
-                <td>{{.Email}}</td>
-                <td class="text-center">
-                  {{- /* cannot delete yourself */ -}}
-                  {{if not (eq .ID $currentUser.ID)}}
-                  {{if .SystemAdmin}}
-                  <a href="/admin/users/systemadmin/{{.ID}}"
-                    class="d-block text-danger"
-                    data-method="DELETE"
-                    data-confirm="Are you sure you want to remove system admin privileges?"
-                    data-toggle="tooltip"
-                    title="Remove system admin privileges">
-                    <span class="oi oi-account-logout" aria-hidden="true"></span>
-                  </a>
-                  {{else}}
-                  <a href="/admin/users/{{.ID}}"
-                    class="d-block text-danger"
-                    data-method="DELETE"
-                    data-confirm="Are you sure you want to delete this user? This will prevent access to all realms system-wide."
-                    data-toggle="tooltip"
-                    title="Delete this user">
-                    <span class="oi oi-trash" aria-hidden="true"></span>
-                  </a>
-                  {{end}}
-                  {{end}}
-                </td>
-              </tr>
-            {{end}}
-            </tbody>
-          </table>
-        </div>
-      </div>
-=======
 
       {{if $users}}
         <table class="table table-bordered table-striped table-fixed table-inner-border-only border-top mb-0">
@@ -121,7 +60,7 @@
                 {{end}}
               </td>
               <td class="text-truncate">
-                {{.Name}}
+                <a href="/admin/users/{{.ID}}">{{.Name}}</a>
                 {{if .IsRealmAdmin}}
                 <span class="oi oi-badge ml-2" aria-hidden="true"
                   data-toggle="tooltip" title="Realm admin"></span>
@@ -161,7 +100,6 @@
           <em>There are no users{{if .query}} that match the query{{end}}.</em>
         </p>
       {{end}}
->>>>>>> 4729af7e
     </div>
 
     {{template "shared/pagination" .}}
