{{define "admin/mobileapps/show"}}

{{$apps := .apps}}

<!doctype html>
<html lang="en">
<head>
  {{template "head" .}}
</head>

<body class="tab-content">
  {{template "admin/navbar" .}}

  <main role="main" class="container">
    {{template "flash" .}}

    <div class="card mb-3 shadow-sm">
<<<<<<< HEAD
      <div class="card-header">Mobile apps</div>

      <div class="card-body">
        <form method="GET" action="/admin/mobileapps" id="search-form">
          <div class="input-group">
            <span class="input-group-prepend">
              <div class="input-group-text bg-transparent">
                <span class="oi oi-magnifying-glass" aria-hidden="true"></span>
              </div>
            </span>
            <input type="search" name="q" id="search" value="{{.query}}" placeholder="Search"
              autocomplete="off" class="form-control" />
          </div>
        </form>
      </div>

=======
      <div class="card-header">
        <span class="oi oi-phone mr-2 ml-n1" aria-hidden="true"></span>
        Mobile apps
      </div>
>>>>>>> afe1f8a9
      <div class="card-body">

        {{if .apps}}
        <div class="table-responsive">
          <table class="table table-bordered table-striped bg-white">
            <thead>
              <tr>
                <th scope="col">Mobile app</th>
                <th scope="col" width="120">Realm</th>
                <th scope="col" width="95">Enabled</th>
              </tr>
            </thead>
            <tbody>
            {{range .apps}}
              <tr>

                <td>
                  <a href="/mobile-apps/{{.MobileApp.ID}}" class="text-truncate">{{.MobileApp.Name}}</a>
                </td>

                <td>
                  <a href="/admin/realms/{{.Realm.ID}}/edit">{{.Realm.Name}}</a>
                </td>

                <td>
                  {{if .MobileApp.DeletedAt}}
                    <span class="badge badge-pill badge-danger">Deleted</span>
                  {{else}}
                    <span class="badge badge-pill badge-success">Enabled</span>
                  {{end}}
                </td>
              </tr>
            {{end}}
            </tbody>
          </table>
        </div>
        {{else}}
        <p class="text-center">
          <em>There are no mobile apps.</em>
        </p>
        {{end}}
      </div>
    </div>

    {{template "shared/pagination" .}}
  </main>
</body>
</html>
{{end}}<|MERGE_RESOLUTION|>--- conflicted
+++ resolved
@@ -15,8 +15,10 @@
     {{template "flash" .}}
 
     <div class="card mb-3 shadow-sm">
-<<<<<<< HEAD
-      <div class="card-header">Mobile apps</div>
+      <div class="card-header">
+        <span class="oi oi-phone mr-2 ml-n1" aria-hidden="true"></span>
+        Mobile apps
+      </div>
 
       <div class="card-body">
         <form method="GET" action="/admin/mobileapps" id="search-form">
@@ -32,12 +34,6 @@
         </form>
       </div>
 
-=======
-      <div class="card-header">
-        <span class="oi oi-phone mr-2 ml-n1" aria-hidden="true"></span>
-        Mobile apps
-      </div>
->>>>>>> afe1f8a9
       <div class="card-body">
 
         {{if .apps}}
