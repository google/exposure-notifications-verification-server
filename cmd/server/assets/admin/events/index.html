{{define "admin/events/index"}}

{{$realm := .realm}}
{{$events := .events}}

<!doctype html>
<html lang="en">
<head>
  {{template "head" .}}
</head>

<body id="admin-events-index" class="tab-content">
  {{template "admin/navbar" .}}

  <main role="main" class="container">
    {{template "flash" .}}

    <h1>System event log</h1>
    <p>
      The list below shows the past 30 days of events that have occurred across all realms.
      Not all events are recorded for auditing to preserve privacy.
    </p>

    <div class="card mb-3 shadow-sm">
      <div class="card-header">Events
      {{if .realm}}
      <span class="badge badge-secondary">{{.realm.Name}}
        <a class="" href="/admin/events?from={{.from}}&to={{.to}}">
          <span class="oi oi-circle-x ml-1 text-light" aria-hidden="true"></span>
        </a>
      </span>
      {{end}}
      </div>

      <div class="card-body">
        <form method="GET" action="/admin/events" id="search-form">
          <div class="input-group">
<<<<<<< HEAD
            <span class="input-group-prepend">
              <select name="realmid" class="text-truncate custom-select dropdown-toggle border-right-0" style="border-radius:0.25rem 0 0 0.25rem;">
                <option value="" {{selectedIf (not .realm)}}>All events</option>
                <option value="0" {{if .realm}}{{selectedIf (eq .realm.ID 0)}}{{end}}>System events</option>
                {{if .realm}}{{if ne .realm.ID 0}}
                <option value="{{.realm.ID}}" {{if .realm}}{{selectedIf (ne .realm.ID 0)}}{{end}}>
                  {{.realm.Name}} events
                </option>
                {{end}}{{end}}
              </select>
            </span>
            <input type="datetime-local" name="from" value="{{.from}}" class="form-control">
=======
            <input type="datetime-local" id="from" name="from" value="{{.from}}" class="form-control">
>>>>>>> e091de39
            <span class="input-group-append">
              <span class="input-group-text bg-transparent border-left-0 border-right-0">thru</span>
            </span>
            <input type="datetime-local" id="to" name="to" value="{{.to}}" class="form-control">
            <div class="input-group-append">
              <button type="submit" class="btn btn-primary">
                <span class="oi oi-magnifying-glass" aria-hidden="true"></span>
                <span class="sr-only">Search</span>
              </button>
            </div>
          </div>
        </form>
      </div>

      {{if $events}}
        <div class="list-group list-group-flush" id="results">
          {{range $event := $events}}
            <div class="list-group-item flex-column align-items-start" id="event">
              <div class="d-flex w-100 justify-content-between">
                <h5 class="mb-1">{{$event.Action}}</h5>
                <small
                  data-timestamp="{{$event.CreatedAt.Format "1/02/2006 3:04:05 PM UTC"}}"
                  data-toggle="tooltip" title="{{$event.CreatedAt.Format "2006-02-01 15:04 UTC"}}">
                  {{$event.CreatedAt.Format "2006-02-01 15:04"}}
                </small>
              </div>
              <div>
                <span class="text-primary text-nowrap">{{$event.ActorDisplay}}</span>

                <span>{{$event.Action}}</span>

                <span class="text-primary text-nowrap">{{$event.TargetDisplay}}</span>

                {{if $event.Diff}}
                <br>
                  <a href="#" data-toggle="collapse" data-target="#collapseDiff{{$event.ID}}"
                    aria-expanded="true" aria-controls="collapseDiff{{$event.ID}}"
                    class="small text-muted">
                    Toggle diff
                  </a>
                  <pre id="collapseDiff{{$event.ID}}" class="collapse mt-3 mb-1"><code>{{$event.Diff}}</code></pre>
                {{end}}
              </div>
            </div>
          {{end}}
        </div>
      {{else}}
        <p class="card-body text-center mb-0">
          <em>There are no events{{if (or .from .to)}} that match the query{{end}}.</em>
        </p>
      {{end}}
    </div>

    {{template "shared/pagination" .}}
  </main>
</body>
</html>
{{end}}<|MERGE_RESOLUTION|>--- conflicted
+++ resolved
@@ -35,7 +35,6 @@
       <div class="card-body">
         <form method="GET" action="/admin/events" id="search-form">
           <div class="input-group">
-<<<<<<< HEAD
             <span class="input-group-prepend">
               <select name="realmid" class="text-truncate custom-select dropdown-toggle border-right-0" style="border-radius:0.25rem 0 0 0.25rem;">
                 <option value="" {{selectedIf (not .realm)}}>All events</option>
@@ -47,10 +46,7 @@
                 {{end}}{{end}}
               </select>
             </span>
-            <input type="datetime-local" name="from" value="{{.from}}" class="form-control">
-=======
             <input type="datetime-local" id="from" name="from" value="{{.from}}" class="form-control">
->>>>>>> e091de39
             <span class="input-group-append">
               <span class="input-group-text bg-transparent border-left-0 border-right-0">thru</span>
             </span>
