--- conflicted
+++ resolved
@@ -24,20 +24,12 @@
     <div class="card mb-3 shadow-sm">
       <div class="card-header">Details</div>
       <div class="card-body">
-<<<<<<< HEAD
-        <div class="alert alert-warning mb-4">
-          Only a subset of realm fields are editable after creation. Work with
-          the realm administrator to update these values.
-        </div>
-
         {{if $currentUser.CanAdminRealm $realm.ID}}
         <div class="mb-4">
           <a href="/admin/realms/{{$realm.ID}}/realmadmin" class="card-link">Edit as realm admin</a>
         </div>
         {{end}}
 
-=======
->>>>>>> 4729af7e
         <form method="POST" action="/admin/realms/{{$realm.ID}}">
           {{ .csrfField }}
           <input type="hidden" name="_method" value="PATCH" />
