{{define "realm"}}

{{$realm := .realm}}
{{$smsConfig := .smsConfig}}
{{$testTypes := .testTypes}}

<!doctype html>
<html lang="en">

<head>
  {{template "head" .}}
  {{template "floatingform" .}}
</head>

<body class="bg-light">
  {{template "navbar" .}}

  <main role="main" class="container">
    {{template "flash" .}}

    <h1>Realm settings</h1>
    <p>
      Find or edit the settings for <strong>{{$realm.Name}}</strong> below.
    </p>

    {{if not $realm.EnableENExpress}}
    <div class="card mb-3 shadow-sm">
      <div class="card-header">
        Exposure Notifications Express
      </div>
      <div class="card-body">
        <p>
          Click the button below to enable Exposure Notifications Express (EN
          Express). You should only do this if you have confirmed
          participation with Apple and Google.
        </p>

        <p class="text-danger">
          This will override the settings and force the EN Express defaults.
        </p>

        <form method="POST" action="/realm/settings/enable-express">
          {{ .csrfField }}
          <a href="#" class="btn btn-primary btn-block"
            data-confirm="Are you sure you want to enable EN Express? You should only do this if you have confirmed participation with Apple and Google."
            data-submit-form>Enable EN Express</a>
        </form>
      </div>
    </div>
    {{end}}


    <form method="POST" class="floating-form" action="/realm/settings/save">
      {{ .csrfField }}

      <div class="card mb-3 shadow-sm">
        <div class="card-header">
          General settings
        </div>
        <div class="card-body">
          <div class="form-group row">
            <label for="name" class="col-sm-3">Name:</label>
            <div class="col-sm-9">
              <input type="text" id="name" name="name"
                class="form-control{{if $realm.ErrorsFor "name"}} is-invalid{{end}}" value="{{$realm.Name}}" />
              {{if $realm.ErrorsFor "name"}}
              <div class="invalid-feedback">
                {{joinStrings ($realm.ErrorsFor "name") ", "}}
              </div>
              {{end}}
            </div>
          </div>

          <div class="form-group row">
            <label for="name" class="col-sm-3">Region code:</label>
            <div class="col-sm-9">
              <input type="text" id="regionCode" name="regionCode"
                class="form-control{{if $realm.ErrorsFor "regionCode"}} is-invalid{{end}}"
                value="{{$realm.RegionCode}}" />
              {{if $realm.ErrorsFor "regionCode"}}
              <div class="invalid-feedback">
                {{joinStrings ($realm.ErrorsFor "regionCode") ", "}}
              </div>
              {{end}}
              <small class="form-text text-muted">
                Used in creating deep link SMS for multi-helath authority apps. Region should
                be <a href="https://en.wikipedia.org/wiki/List_of_ISO_3166_country_codes">ISO 3166-1 country codes and
                  ISO 3166-2 subdivision codes</a> where applicable.
                For example, Washington State would be <code>US-WA</code>.
              </small>
            </div>
          </div>

          <div class="form-group row mb-0">
            <label class="col-sm-3">Allowed tests:</label>
            <div class="col-sm-9">
              {{if not $realm.EnableENExpress}}
              <div class="form-group">
                <div class="form-check">
                  <input class="form-check-input" type="radio" name="allowedTestTypes" id="negative"
                    value="{{$testTypes.negative}}" {{if eq $realm.AllowedTestTypes $testTypes.negative}}
                    checked{{end}} />
                  <label class="form-check-label" for="negative">
                    Positive + Likely + Negative
                    <small class="form-text text-muted">
                      Support confirmed positive tests from an official testing
                      source, clinical diagnoses without a test, and confirmed
                      negative test from an official testing source.
                    </small>
                  </label>
                </div>
              </div>

              <div class="form-group">
                <div class="form-check">
                  <input class="form-check-input" type="radio" name="allowedTestTypes" id="likely"
                    value="{{$testTypes.likely}}" {{if eq $realm.AllowedTestTypes $testTypes.likely}} checked{{end}} />
                  <label class="form-check-label" for="likely">
                    Positive + Likely
                    <small class="form-text text-muted">
                      Support confirmed positive tests from an official testing
                      source and clinical diagnoses without a test.
                    </small>
                  </label>
                </div>
              </div>
              {{end}}

              <div class="form-group">
                <div class="form-check">
                  <input class="form-check-input" type="radio" name="allowedTestTypes" id="confirmed"
                    value="{{$testTypes.confirmed}}" {{if eq $realm.AllowedTestTypes $testTypes.confirmed}}
                    checked{{end}} />
                  <label class="form-check-label" for="confirmed">
                    Positive
                    <small class="form-text text-muted">
                      Only permit confirmed positive tests from an official
                      testing source.
                      {{if $realm.EnableENExpress}} <br />
                      You are enrolled in EN Express which only supports the sharing of
                      positive tests.
                      {{end}}
                    </small>
                  </label>
                </div>
              </div>
            </div>
          </div>

          <div class="form-group row">
<<<<<<< HEAD
            <label for="emailVerifiedMode" class="col-sm-3">Email verification:</label>
            <div class="col-sm-9">
              <select name="emailVerifiedMode" id="emailVerifiedMode" class="form-control">
                <option value=1 {{if eq $realm.EmailVerifiedString "required"}}selected{{end}}>Required</option>
                <option value=0 {{if eq $realm.EmailVerifiedString "prompt"}}selected{{end}}>Prompt after login</option>
                <option value=2 {{if eq $realm.EmailVerifiedString "optional"}}selected{{end}}>Optional</option>
=======
            <label for="emailVerifiedMode" class="col-sm-3">Email verified:</label>
            <div class="col-sm-9">
              <select name="emailVerifiedMode" id="emailVerifiedMode" class="form-control">
                <option value="1" {{if eq $realm.EmailVerifiedMode.String "required"}}selected{{end}}>Required</option>
                <option value="0" {{if eq $realm.EmailVerifiedMode.String "prompt"}}selected{{end}}>Prompt after login</option>
                <option value="2" {{if eq $realm.EmailVerifiedMode.String "optional"}}selected{{end}}>Optional</option>
>>>>>>> 5347d798
              </select>
            </div>
          </div>

          <div class="form-group row">
            <label for="MFAMode" class="col-sm-3">Multi factor auth:</label>
            <div class="col-sm-9">
              <select name="MFAMode" id="MFAMode" class="form-control">
                <option value="1" {{if eq $realm.MFAMode.String "required"}}selected{{end}}>Required</option>
                <option value="0" {{if eq $realm.MFAMode.String "prompt"}}selected{{end}}>Prompt after login</option>
                <option value="2" {{if eq $realm.MFAMode.String "optional"}}selected{{end}}>Optional</option>
              </select>
            </div>
          </div>
        </div>
      </div>

      <div class="card mb-3 shadow-sm">
        <div class="card-header">
          Verification code configuration
        </div>
        <div class="card-body">
          <div class="form-group row">
            <label for="require_date" class="col-sm-3">Date configuration:</label>
            <div class="col-sm-9">
              <div class="form-group">
                <div class="form-check">
                  <input class="form-check-input" type="radio" name="requireDate" id="requireDateFalse" value="false"
                    {{if not $realm.RequireDate }} checked{{end}} />
                  <label class="form-check-label" for="requireDateFalse">
                    Optional date
                    <small class="form-text text-muted">
                      Do not require a test date when generating a verification
                      code. Users and app can still optionally provide a date.
                    </small>
                  </label>
                </div>
              </div>

              <div class="form-group">
                <div class="form-check">
                  <input class="form-check-input" type="radio" name="requireDate" id="requireDateTrue" value="true"
                    {{if $realm.RequireDate }} checked{{end}} />
                  <label class="form-check-label" for="requireDateTrue">
                    Required date
                    <small class="form-text text-muted">
                      Require a symptom date or test date when generating a
                      verification code. Attempting to generate a verification
                      code without a date will return an error.
                    </small>
                  </label>
                </div>
              </div>
            </div>
          </div>

          <div class="form-group row">
            <label for="codeLength" class="col-sm-3">Short code characters:</label>
            <div class="col-sm-9">
              {{if $realm.EnableENExpress}}
              <input class="form-control{{if $realm.ErrorsFor "codeLength"}} is-invalid{{end}}" name="codeLength"
                id="codeLength" type="text" value="{{$realm.CodeLength}}" readonly />
              {{else}}
              <select class="form-control{{if $realm.ErrorsFor "codeLength"}} is-invalid{{end}}" name="codeLength"
                id="codeLength">
                {{range $cl := .shortCodeLengths}}
                <option value="{{$cl}}" {{if (eq $cl $realm.CodeLength)}}selected{{end}}>{{$cl}}</option>
                {{end}}
              </select>
              <small class="form-text text-muted">
                The short verification code is intended to be dictated over the phone to the
                person and is <code>6</code>, <code>7</code>, or <code>8</code> digits in length.
              </small>
              {{end}}
            </div>
          </div>

          <div class="form-group row">
            <label for="codeLength" class="col-sm-3">Code expires after:</label>
            <div class="col-sm-8">
              {{if $realm.EnableENExpress}}
              <input class="form-control{{if $realm.ErrorsFor "CodeDurationSeconds"}} is-invalid{{end}}"
                name="codeDuration" id="codeDuration" type="text" value="{{$realm.GetCodeDurationMinutes}}" readonly />
              {{else}}
              <select class="form-control{{if $realm.ErrorsFor "CodeDurationSeconds"}} is-invalid{{end}}"
                name="codeDuration" id="codeDuration">
                {{$current := $realm.GetCodeDurationMinutes}}
                {{range $scm := .shortCodeMinutes}}
                <option value="{{$scm}}" {{if (eq $scm $current)}}selected{{end}}>{{$scm}}</option>
                {{end}}
              </select>
              <small class="form-text text-muted">
                The short code can be valid from anywhere between <code>5</code> and <code>60</code>
                minutes. If you are using SMS deeplinks, it is recommended to keep this duration
                short and let the long code be valid for a longer period (up to <code>24</code> hours).
              </small>
              {{end}}
            </div>
            <div class="col-sm-1">minutes</div>
          </div>

          <div class="form-group row">
            <label for="codeLength" class="col-sm-3">Long code characters:</label>
            <div class="col-sm-9">
              {{if $realm.EnableENExpress}}
              <input class="form-control{{if $realm.ErrorsFor "longCodeLength"}} is-invalid{{end}}"
                name="longCodeLength" id="longCodeLength" type="text" value="{{$realm.LongCodeLength}}" readonly />
              {{else}}
              <select class="form-control{{if $realm.ErrorsFor "longCodeLength"}} is-invalid{{end}}"
                name="longCodeLength" id="longCodeLength">
                {{range $cl := .longCodeLengths}}
                <option value="{{$cl}}" {{if (eq $cl $realm.LongCodeLength)}}selected{{end}}>{{$cl}}</option>
                {{end}}
              </select>
              {{end}}
              <small class="form-text text-muted">
                The 'long' verification code is only delivered over SMS{{if not $realm.EnableENExpress}}, is more
                complex with <code>12</code> -
                <code>16</code> alphanumeric characters, and is never shown to a human. It is recommended
                to leave this at the default of <code>16</code> digits{{end}}.
              </small>
            </div>
          </div>

          <div class="form-group row">
            <label for="codeLength" class="col-sm-3">Long code expires after:</label>
            <div class="col-sm-8">
              {{if $realm.EnableENExpress}}
              <input class="form-control{{if $realm.ErrorsFor "LongCodeDurationSeconds"}} is-invalid{{end}}"
                name="longCodeDuration" id="longCodeDuration" type="text" value="{{$realm.GetLongCodeDurationHours}}"
                readonly />
              {{else}}
              <select class="form-control{{if $realm.ErrorsFor "LongCodeDurationSeconds"}} is-invalid{{end}}"
                name="longCodeDuration" id="longCodeDuration">
                {{$current := $realm.GetLongCodeDurationHours}}
                {{range $lch := .longCodeHours}}
                <option value="{{$lch}}" {{if (eq $lch $current)}}selected{{end}}>{{$lch}}</option>
                {{end}}
              </select>
              <small class="form-text text-muted">
                The long code can be valid between <code>1</code> and <code>24</code> hours.
              </small>
              {{end}}
            </div>
            <div class="col-sm-1">hours</div>
          </div>

          <div class="form-group row">
            <label for="name" class="col-sm-3">SMS text template:</label>
            <div class="col-sm-9">
              <textarea id="SMSTextTemplate" name="SMSTextTemplate"
                class="form-control{{if $realm.ErrorsFor "SMSTextTemplate"}} is-invalid{{end}}">{{$realm.SMSTextTemplate}}</textarea>
              {{if $realm.ErrorsFor "SMSTextTemplate"}}
              <div class="invalid-feedback">
                {{joinStrings ($realm.ErrorsFor "SMSTextTemplate") ", "}}
              </div>
              {{end}}
              <small class="form-text text-muted">
                The SMS message will be constructed based on the template you provide. The overall
                length of of the SMS message should not exceede 160 characters, or your message will need to be split
                in transit and may not be joined correctly. There are some special strings that you can use
                to substitute items.
                {{if $realm.EnableENExpress}}
                Your SMS template <em>MUST</em> contain <code>[enslink]</code>.
                <ul>
                  <li><code>[enslink]</code> Inserts the required EN Express link of:
                    <code>ens://v?r=[region]&c=[longcode]</code></li>
                  <li><code>[longexpires]</code>The number of hours until the long code expires (just the number, no
                    units).</li>
                </ul>

                Here is an example SMS template using EN Express.

                <ul>
                  <li>
                    <p>Custom greeting before the EN Express link and showing expiration.
                      This is <code>145</code> characters when expanded.</p>
                    <p>
                      <samp class="text-dark">
                        State of Wonder Dept. of Health. Click to share anonymous data for exposure notifications
                        [enslink] Expires in [longexpires] hours
                      </samp>
                    </p>
                  </li>
                  <li>
                    <p>This results in a SMS message that looks like:</p>
                    <p>
                      <samp class="text-dark">
                        State of Wonder Dept. of Health. Click to share anonymous data for exposure notifications
                        ens://v?r=US-XX&c=12345678abcd1234 Expires in 24 hours
                      </samp>
                    </p>
                  </li>
                </ul>

                {{else}}
                Your SMS template <em>MUST</em> contain either the <code>[code]</code> or
                <code>[longcode]</code>.
                <ul>
                  <li><code>[region]</code>The region setting (set on this page).</li>
                  <li><code>[code]</code>The 'short' verification code.</li>
                  <li><code>[expires]</code>The number of minutes until the short code expires (just the number, no
                    units).</li>
                  <li><code>[longcode]</code>The 'long' verification code</li>
                  <li><code>[longexpires]</code>The number of hours until the long code expires (just the number, no
                    units).</li>
                </ul>

                Here are some example SMS templates. The recommended usage is to include the long code in the SMS, and
                make
                it clickable by registering a customer URI handler for your app.
                <ul>
                  <li>
                    <p>Send short code in SMS (<code>104</code> characters with 8 digit codes and 60 minute expiration):
                    </p>
                    <p>
                      <samp class="text-dark">
                        State of Wonder Dept. of Health, your exposure
                        notifications code is [code] and expires in [expires]
                        minutes.
                      </samp>
                    </p>
                  </li>
                  <li>
                    <p>Send long code with custom URI (<code>152</code> characters with 16 digit codes and 24 hour
                      expiration):</p>
                    <p>
                      <samp class="text-dark">
                        You have tested positive for Covid-19. Click here to
                        share anonymous data for exposure notifications
                        dohen://v?c=[longcode] (Expires in [longexpires] hours)
                      </samp>
                    </p>
                  </li>
                </ul>
                {{end}}
              </small>
            </div>
          </div>
        </div>
      </div>

      <div class="card mb-3 shadow-sm">
        <div class="card-header">
          Abuse prevention
        </div>
        <div class="card-body">
          {{template "beta-notice" .}}

          <p>
            Abuse prevention uses the historical record of your realm's past
            daily code issuances to build a predictive model of future use,
            rejecting requests that fall outside of the predicted model.
          </p>

          <p>
            Without abuse protection, an attacker with a compromised credential
            could generate many fake codes and then use those codes to
            subsequently upload many fake keys to the system.
          </p>

          <div class="form-group form-check">
            <input class="form-check-input" type="checkbox" name="abuse_prevention_enabled"
              id="abuse_prevention_enabled" value="1" {{if $realm.AbusePreventionEnabled}} checked{{end}}>
            <label class="form-check-label" for="abuse_prevention_enabled">
              Enable abuse prevention
            </label>
          </div>

          <div id="abuse_prevention_configuration" class="{{if not $realm.AbusePreventionEnabled}}d-none{{end}}">
            <div class="form-label-group">
              <input type="text" id="abuse_prevention_limit" name="abuse_prevention_limit" class="form-control"
                placeholder="Computed limit" value="{{$realm.AbusePreventionLimit}}" readonly />
              <label for="abuse_prevention_limit">Computed limit</label>
              <small class="form-text text-muted">
                This value is computed by the historical daily model and applies
                for the next 24h block of rolling UTC time.
              </small>
            </div>

            <div class="form-label-group">
              <input type="text" id="abuse_prevention_limit_factor" name="abuse_prevention_limit_factor"
                class="form-control" placeholder="Limit factor"
                value="{{printf "%.3f" $realm.AbusePreventionLimitFactor}}" />
              <label for="abuse_prevention_limit_factor">Limit factor</label>
              <small class="form-text text-muted">
                This value is factored against the predicted daily model to
                determine the total number of codes that {{$realm.Name}} can issue
                in a day. For example, to enable 25% more codes to be issued than
                predicted by the model model, set this value to <code>1.25</code>.
              </small>
              <small class="form-text text-danger font-weight-bold">
                Setting this value too low will prevent case workers from issuing
                codes for legitimate uses!
              </small>
            </div>

            <div class="form-label-group">
              <input type="text" id="abuse_prevention_effective_limit" class="form-control"
                placeholder="Effective limit" value="{{$realm.AbusePreventionEffectiveLimit}}" readonly />
              <label for="abuse_prevention_effective_limit">Effective limit</label>
              <small class="form-text text-muted">
                This is the effective daily limit for {{$realm.Name}} after
                applying your limit factor.
              </small>
            </div>

            <div class="form-label-group">
              <input type="text" id="abuse_prevention_burst" name="abuse_prevention_burst" class="form-control"
                placeholder="Temporary burst" value="0" />
              <label for="abuse_prevention_burst">Temporary burst</label>
              <small class="form-text text-muted">
                Set this value to temporarily add quota to your realm. You
                should only do this when you've exceeded your daily quota and
                still need to issue new codes. After 00:00 UTC, the quota will
                reset back to the predicted model automatically.
              </small>
            </div>
          </div>
        </div>
      </div>

      <div class="card mb-3 shadow-sm">
        <div class="card-header">
          SMS configuration
        </div>
        <div class="card-body">
          <div class="form-group row">
            <label for="twilio_account_sid" class="col-sm-3">Twilio account:</label>
            <div class="col-sm-9">
              <input type="text" id="twilio_account_sid" name="twilio_account_sid" class="form-control"
                value="{{if $smsConfig}}{{$smsConfig.TwilioAccountSid}}{{end}}" />
            </div>
          </div>

          <div class="form-group row">
            <label for="twilio_auth_token" class="col-sm-3">Twilio auth token:</label>
            <div class="input-group col-sm-9">
              <input type="password" id="twilio_auth_token" name="twilio_auth_token" class="form-control"
                autocomplete="new-password" value="{{if $smsConfig}}{{$smsConfig.TwilioAuthToken}}{{end}}">
              <div class="input-group-append">
                <a class="input-group-text" data-toggle-password="twilio_auth_token">
                  <span class="oi oi-lock-locked" aria-hidden="true"></span>
                </a>
              </div>
            </div>
          </div>

          <div class="form-group row">
            <label for="twilio_from_number" class="col-sm-3">Twilio number:</label>
            <div class="col-sm-9">
              <input type="tel" id="twilio_from_number" name="twilio_from_number" class="form-control"
                value="{{if $smsConfig}}{{$smsConfig.TwilioFromNumber}}{{end}}" />
            </div>
          </div>
        </div>
      </div>

      <div class="form-group row">
        <div class="col-sm-12">
          <button type="submit" class="btn btn-primary btn-block">Update realm</button>
        </div>
      </div>
    </form>

    {{if $realm.EnableENExpress}}
    <div class="card mb-3 shadow-sm">
      <div class="card-header">
        Exposure Notifications Express
      </div>
      <div class="card-body">
        <p>
          Click the button below to disable Exposure Notifications Express (EN
          Express). This will enable you to control all the settings.
        </p>

        <p class="text-danger">
          This could cause your iOS and Android integrations to stop working!
        </p>

        <form method="POST" action="/realm/settings/disable-express">
          {{ .csrfField }}
          <a href="#" class="btn btn-danger btn-block"
            data-confirm="Are you sure you want to disable EN Express? This could cause your iOS and Android integrations to stop working."
            data-submit-form>Disable EN Express</a>
        </form>
      </div>
    </div>
    {{end}}
  </main>

  {{template "scripts" .}}

  <script type="text/javascript">
    $(function() {
      let $abusePreventionEnabled = $('#abuse_prevention_enabled');
      let $abusePreventionConfiguration = $('#abuse_prevention_configuration');
      let $abusePreventionLimit = $('#abuse_prevention_limit');
      let $abusePreventionLimitFactor = $('#abuse_prevention_limit_factor');
      let $abusePreventionEffectiveLimit = $('#abuse_prevention_effective_limit');

      $abusePreventionEnabled.change(function(e) {
        if (this.checked) {
          $abusePreventionConfiguration.removeClass('d-none');
        } else {
          $abusePreventionConfiguration.addClass('d-none');
        }
      });

      $abusePreventionLimitFactor.keyup(function(e) {
        let $this = $(e.currentTarget);
        let current = $this.val();

        if (current && current.length) {
          let effective = parseFloat(current) * parseFloat($abusePreventionLimit.val());
          effective = Math.ceil(effective);
          $abusePreventionEffectiveLimit.val(effective);
        }
      });
    });
  </script>
</body>

</html>
{{end}}<|MERGE_RESOLUTION|>--- conflicted
+++ resolved
@@ -148,21 +148,12 @@
           </div>
 
           <div class="form-group row">
-<<<<<<< HEAD
-            <label for="emailVerifiedMode" class="col-sm-3">Email verification:</label>
-            <div class="col-sm-9">
-              <select name="emailVerifiedMode" id="emailVerifiedMode" class="form-control">
-                <option value=1 {{if eq $realm.EmailVerifiedString "required"}}selected{{end}}>Required</option>
-                <option value=0 {{if eq $realm.EmailVerifiedString "prompt"}}selected{{end}}>Prompt after login</option>
-                <option value=2 {{if eq $realm.EmailVerifiedString "optional"}}selected{{end}}>Optional</option>
-=======
             <label for="emailVerifiedMode" class="col-sm-3">Email verified:</label>
             <div class="col-sm-9">
               <select name="emailVerifiedMode" id="emailVerifiedMode" class="form-control">
                 <option value="1" {{if eq $realm.EmailVerifiedMode.String "required"}}selected{{end}}>Required</option>
                 <option value="0" {{if eq $realm.EmailVerifiedMode.String "prompt"}}selected{{end}}>Prompt after login</option>
                 <option value="2" {{if eq $realm.EmailVerifiedMode.String "optional"}}selected{{end}}>Optional</option>
->>>>>>> 5347d798
               </select>
             </div>
           </div>
