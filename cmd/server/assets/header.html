--- conflicted
+++ resolved
@@ -21,14 +21,10 @@
 <header>
   <nav class="navbar navbar-expand-md navbar-dark bg-primary">
     <div class="container">
-<<<<<<< HEAD
-      <a class="navbar-brand" href="#">{{if .currentRealm}}{{.currentRealm.Name}}{{else}}V{{end}}</a>
+      <a class="navbar-brand" href="#">{{if .currentRealm}}{{.currentRealm.Name}}{{if .currentRealm.RegionCode}} -
+        {{.currentRealm.RegionCode}}{{end}}{{else}}V{{end}}</a>
       <button class="navbar-toggler" type="button" data-toggle="collapse" data-target="#navbar" aria-controls="navbar"
         aria-expanded="false" aria-label="Toggle navigation">
-=======
-      <a class="navbar-brand" href="#">{{if .currentRealm}}{{.currentRealm.Name}}{{if .currentRealm.RegionCode}} - {{.currentRealm.RegionCode}}{{end}}{{else}}V{{end}}</a>
-      <button class="navbar-toggler" type="button" data-toggle="collapse" data-target="#navbar" aria-controls="navbar" aria-expanded="false" aria-label="Toggle navigation">
->>>>>>> 99352195
         <span class="navbar-toggler-icon"></span>
       </button>
 
