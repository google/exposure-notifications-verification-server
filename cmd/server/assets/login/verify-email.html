{{define "login/verify-email"}}
<!doctype html>
<html lang="en">

<head>
  {{template "head" .}}

  {{template "firebase" .}}
</head>

<body class="bg-light">
  {{template "navbar" .}}

  <main role="main" class="container">
    {{template "flash" .}}

    <div class="d-flex vh-100">
      <div class="d-flex w-100 justify-content-center">
        <div class="col-sm-6">

          <div class="card mb-3 shadow-sm">
            <div class="card-header">Email verification</div>
            <div class="card-body">
<<<<<<< HEAD
              {{if eq .currentRealm.MFAModeString "required"}}
=======
              {{if eq .currentRealm.EmailVerifiedMode.String "required"}}
>>>>>>> 5347d798
              <div class="alert alert-warning">
                <span class="oi oi-warning"></span>
                This realm <strong>requires</strong> email address verification.
              </div>
              {{end}}

<<<<<<< HEAD
              <small class="form-text text-muted">
                Click the button below to send a verification email, then check your
                inbox for the message.
              </small>
              <button id="verify" class="btn btn-primary btn-block" disabled>Send verification email</button>

              {{if ne .currentRealm.MFAModeString "required"}}
=======
              <p>Email address ownership for <em>{{.currentUser.Email}}</em> is <strong>not</strong> confirmed.
              </p>

              <button id="verify" class="btn btn-primary btn-block" disabled>Send verification email</button>

              <small class="form-text text-muted">Click to send an email containing a verification
                link.</small>

              {{if ne .currentRealm.EmailVerifiedMode.String "required"}}
>>>>>>> 5347d798
              <a id="skip" class="float-right mt-3 text-muted" href="/home">Skip for now</a>
              {{end}}
            </div>
          </div>
        </div>
      </div>
    </div>
  </main>

  {{template "scripts" .}}

  <script>
    let $verify = $('#verify');
    let $skip = $('#skip');

    $(function() {
      $verify.on('click', function(event) {
        let user = firebase.auth().currentUser
        if (!user.emailVerified) {
          user.sendEmailVerification().then(function() {
            clearExistingFlash();
            flash("Verification email sent.", "success");
            $verify.prop('disabled', true);
          });
        }
      });
    });

    firebase.auth().onAuthStateChanged(function(user) {
      if (!user) {
        window.location.assign("/signout");
        return;
      }

      if (user.emailVerified) {
        window.location.assign('/home');
        return;
      } else {
        $verify.prop('disabled', false);
      }
    });
  </script>
</body>

</html>
{{end}}<|MERGE_RESOLUTION|>--- conflicted
+++ resolved
@@ -21,26 +21,13 @@
           <div class="card mb-3 shadow-sm">
             <div class="card-header">Email verification</div>
             <div class="card-body">
-<<<<<<< HEAD
-              {{if eq .currentRealm.MFAModeString "required"}}
-=======
               {{if eq .currentRealm.EmailVerifiedMode.String "required"}}
->>>>>>> 5347d798
               <div class="alert alert-warning">
                 <span class="oi oi-warning"></span>
                 This realm <strong>requires</strong> email address verification.
               </div>
               {{end}}
 
-<<<<<<< HEAD
-              <small class="form-text text-muted">
-                Click the button below to send a verification email, then check your
-                inbox for the message.
-              </small>
-              <button id="verify" class="btn btn-primary btn-block" disabled>Send verification email</button>
-
-              {{if ne .currentRealm.MFAModeString "required"}}
-=======
               <p>Email address ownership for <em>{{.currentUser.Email}}</em> is <strong>not</strong> confirmed.
               </p>
 
@@ -50,7 +37,6 @@
                 link.</small>
 
               {{if ne .currentRealm.EmailVerifiedMode.String "required"}}
->>>>>>> 5347d798
               <a id="skip" class="float-right mt-3 text-muted" href="/home">Skip for now</a>
               {{end}}
             </div>
