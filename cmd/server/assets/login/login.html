{{define "login"}}
<!doctype html>
<html lang="en">

<head>
  {{template "head" .}}

  {{template "firebase" .}}
</head>

<body class="bg-light">
  <main role="main" class="container">
    {{template "flash" .}}

    <div class="d-flex vh-100">
      <div class="d-flex w-100 justify-content-center align-self-center">
        <div class="col-sm-6">
          <div class="card shadow-sm">
            <div class="card-header">COVID-19 test verification</div>
            <div class="card-body">
              <form id="loginForm" action="/" method="POST">
                <div class="form-group mb-2">
                  <input type="email" id="email" name="email" class="form-control" placeholder="Email address"
                    required />
                </div>

                <div class="form-group">
                  <input type="password" id="password" name="password" class="form-control" placeholder="Password"
                    required />
                </div>

                <button type="submit" id="submit" class="btn btn-primary btn-block">Login</button>
              </form>
              <div class="card-body">
                <a class="card-link" href="legacylogin">New user</a>
              </div>
            </div>
          </div>
        </div>
      </div>
    </div>
<<<<<<< HEAD
=======

    <div id="recaptcha-container" class="center-block"></div>
>>>>>>> e1079b7a
  </main>

  {{template "scripts" .}}

  <script>
    window.recaptchaVerifier = new firebase.auth.RecaptchaVerifier(
      'recaptcha-container',
      { 'size': 'invisible' }
    );

    recaptchaVerifier.render()
      .then(function (widgetId) {
        window.recaptchaWidgetId = widgetId;
      });

    $(function () {
      let $form = $('#loginForm');
      let $submit = $('#submit');
      let $email = $('#email');
      let $password = $('#password');

      $form.on('submit', function (event) {
        event.preventDefault();

        // Disable the submit button so we only attempt once.
        $submit.prop('disabled', true);

        firebase.auth().signInWithEmailAndPassword($email.val(), $password.val())
          .then(function (userCredential) {
            clearExistingFlash();
          })
          .catch(function (error) {
            if (error.code == 'auth/multi-factor-auth-required') {
              resolver = error.resolver;
              let selectedIndex = 0 // TODO: show list of factors
              if (resolver.hints[selectedIndex].factorId === firebase.auth.PhoneMultiFactorGenerator.FACTOR_ID) {

                let phoneInfoOptions = {
                  multiFactorHint: resolver.hints[selectedIndex],
                  session: resolver.session
                };
                let phoneAuthProvider = new firebase.auth.PhoneAuthProvider();
                return phoneAuthProvider.verifyPhoneNumber(phoneInfoOptions, recaptchaVerifier)
                  .then(function (verificationId) {
                    let verificationCode = window.prompt('Please enter the verification ' +
                      'code that was sent to your mobile device.');

                    // Ask user for the SMS verification code.
                    let cred = firebase.auth.PhoneAuthProvider.credential(
                      verificationId, verificationCode);
                    let multiFactorAssertion =
                      firebase.auth.PhoneMultiFactorGenerator.assertion(cred);
                    // Complete sign-in.
                    return resolver.resolveSignIn(multiFactorAssertion)
                  }).catch(function (error) {
                    clearExistingFlash();
                    flash(error.message, "danger");
                    $submit.prop('disabled', false);
                  });
              } else {
                clearExistingFlash();
                flash("unsupported 2nd factor authentication type", "danger");
              }
            } else {
              clearExistingFlash();
              flash(error.message, "danger");
              $submit.prop('disabled', false);
            }
          });
      });

      firebase.auth().onAuthStateChanged(function (user) {
        if (!user) {
          return
        }

        user.getIdToken().then(idToken => {
          $.ajax({
            type: 'POST',
            url: '/session',
            data: { idToken: idToken },
            headers: { 'X-CSRF-Token': '{{.csrfToken}}' },
            contentType: 'application/x-www-form-urlencoded',
            success: function (returnData) {
              // The user successfully signed in, redirect to realm selection.
              window.location.assign('/realm');
            },
            error: function (xhr, status, e) {
              // There was an error finding the user. Redirect to the
              // signout page to clear the firebase cookie and any session
              // data.
              //
              // The flash data may have more detailed error messages, which
              // will be displayed on the signout page.
              window.location.assign("/signout");
            }
          })
        });
      });
    });
  </script>
</body>

</html>
{{end}}<|MERGE_RESOLUTION|>--- conflicted
+++ resolved
@@ -39,11 +39,8 @@
         </div>
       </div>
     </div>
-<<<<<<< HEAD
-=======
 
     <div id="recaptcha-container" class="center-block"></div>
->>>>>>> e1079b7a
   </main>
 
   {{template "scripts" .}}
