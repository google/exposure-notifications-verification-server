--- conflicted
+++ resolved
@@ -13,90 +13,6 @@
 
   <main role="main" class="container">
     {{template "flash" .}}
-<<<<<<< HEAD
-    <div class="alert alert-warning" role="alert" id="message"></div>
-
-    <div class="card mb-3">
-      <div class="card-body">
-        <div class="row form-group">
-          <label for="email" class="col-sm-3">Email</label>
-          <div class="col-sm-9">
-            <div class="input-group p-0 shadow-sm">
-              <input type="email" id="email" name="email" class="form-control" />
-            </div>
-          </div>
-        </div>
-
-        <div class="row form-group">
-          <label for="pwd" class="col-sm-3">Password</label>
-          <div class="col-sm-9">
-            <div class="input-group p-0 shadow-sm">
-              <input type="password" id="pwd" name="pwd" class="form-control" />
-            </div>
-          </div>
-        </div>
-
-        <div class="row form-group">
-          <div class="offset-sm-3 col-sm-9">
-            <button id="submit" class="btn btn-primary btn-block">Login</button>
-          </div>
-        </div>
-      </div>
-    </div>
-  </main>
-
-  {{template "scripts" .}}
-
-  <script>
-    $(function () {
-      $submit = $('#submit');
-      $message = $('#message');
-
-      $submit.on('click', function (event) {
-        // Disable the submit button so we only attempt once.
-        $submit.prop('disabled', true);
-
-        $email = $('#email');
-        $pwd = $('#pwd');
-
-        firebase.auth().signInWithEmailAndPassword($email.val(), $pwd.val()).catch(function (error) {
-          $message.text(error.message);
-          $submit.prop('disabled', false);
-        });
-      });
-    });
-
-    firebase.auth().onAuthStateChanged(function (user) {
-      $message = $('#message');
-      if (user) {
-        $message.text("Welcome, " + user.email);
-
-        user.getIdToken().then(
-          idToken => {
-            $.ajax({
-              type: 'POST',
-              url: "/session",
-              data: { idToken: idToken },
-              headers: { "X-CSRF-Token": "{{.csrfToken}}" },
-              contentType: 'application/x-www-form-urlencoded',
-              success: function (returnData) {
-                // The user successfully signed in, redirect to realm selection.
-                window.location.assign('/realm');
-              },
-              error: function (xhr, status, e) {
-                // There was an error finding the user. Redirect to the
-                // signout page to clear the firebase cookie and any session
-                // data.
-                //
-                // The flash data may have more detailed error messages, which
-                // will be displayed on the signout page.
-                window.location.assign("/signout");
-              }
-            })
-          })
-      } else {
-        $message.text("No user signed in.");
-=======
 
     <h1>Login</h1>
     <p>
@@ -193,7 +109,6 @@
 
       function clearExistingAlerts() {
         $main.find('div.alert').remove();
->>>>>>> e505a5a9
       }
     });
   </script>
