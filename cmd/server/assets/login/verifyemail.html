--- conflicted
+++ resolved
@@ -15,32 +15,6 @@
     {{template "flash" .}}
 
     <div class="card mb-3">
-<<<<<<< HEAD
-      <div class="card-body">
-        <h1>Email Verification</h1>
-        <p id="subtitle">Use this page to verify your login email address</p>
-
-        <div class="row form-group">
-          <div class="col-sm-9">
-            <button id="verify" class="btn btn-primary btn-block" disabled>Send Verification Email</button>
-          </div>
-        </div>
-
-        <div>
-          <p>
-            <a href="/home">&larr; Go home</a>
-          </p>
-        </div>
-      </div>
-    </div>
-  </main>
-
-  {{template "scripts" .}}
-
-  <script>
-    $(function () {
-      $verify = $('#verify');
-=======
       <h1>Email verification</h1>
       <p id="subtitle">Use this page to verify your login email address</p>
 
@@ -66,16 +40,11 @@
       let $subtitle = $('#subtitle');
       let $main = $('main')
 
->>>>>>> e505a5a9
       $verify.on('click', function (event) {
         let user = firebase.auth().currentUser
         if (!user.emailVerified) {
           user.sendEmailVerification().then(function () {
-<<<<<<< HEAD
-            $('main').prepend('<div class="alert alert-warning" role="alert">Verification email sent.</div>')
-=======
             main.prepend('<div class="alert alert-warning" role="alert" id="message">Verification email sent.</div>')
->>>>>>> e505a5a9
             $verify.prop('disabled', true);
           }
           );
@@ -84,20 +53,12 @@
     });
 
     firebase.auth().onAuthStateChanged(function (user) {
-<<<<<<< HEAD
-      $subtitle = $('#subtitle');
-=======
->>>>>>> e505a5a9
       if (user) {
         if (user.emailVerified) {
           $subtitle.text("Welcome, " + user.email + ". Your email has already been verified.");
         } else {
           $subtitle.text("Welcome, " + user.email + ". Please verify your email to continue.");
-<<<<<<< HEAD
-          $('#verify').prop('disabled', false);
-=======
           $verify.prop('disabled', false);
->>>>>>> e505a5a9
         }
       } else {
         window.location.assign("/");
