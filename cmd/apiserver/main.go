// Copyright 2020 Google LLC
//
// Licensed under the Apache License, Version 2.0 (the "License");
// you may not use this file except in compliance with the License.
// You may obtain a copy of the License at
//
//      http://www.apache.org/licenses/LICENSE-2.0
//
// Unless required by applicable law or agreed to in writing, software
// distributed under the License is distributed on an "AS IS" BASIS,
// WITHOUT WARRANTIES OR CONDITIONS OF ANY KIND, either express or implied.
// See the License for the specific language governing permissions and
// limitations under the License.

// This server implements the device facing APIs for exchaning verification codes
// for tokens and tokens for certificates.
package main

import (
	"context"
	"crypto/sha1"
	"fmt"
	"net/http"
	"os"
<<<<<<< HEAD
=======
	"strings"
>>>>>>> ec3247b8

	"github.com/google/exposure-notifications-verification-server/pkg/config"
	"github.com/google/exposure-notifications-verification-server/pkg/controller"
	"github.com/google/exposure-notifications-verification-server/pkg/controller/certapi"
	"github.com/google/exposure-notifications-verification-server/pkg/controller/middleware"
	"github.com/google/exposure-notifications-verification-server/pkg/controller/verifyapi"
	"github.com/google/exposure-notifications-verification-server/pkg/database"
	"github.com/google/exposure-notifications-verification-server/pkg/gcpkms"
	"github.com/google/exposure-notifications-verification-server/pkg/ratelimit"
	"github.com/google/exposure-notifications-verification-server/pkg/ratelimit/limitware"
	"github.com/google/exposure-notifications-verification-server/pkg/render"

	"github.com/google/exposure-notifications-server/pkg/cache"
	"github.com/google/exposure-notifications-server/pkg/logging"
	"github.com/google/exposure-notifications-server/pkg/observability"
	"github.com/google/exposure-notifications-server/pkg/server"

	"github.com/gorilla/handlers"
	"github.com/gorilla/mux"
	"github.com/mikehelmick/go-chaff"
	"github.com/sethvargo/go-signalcontext"
)

func main() {
	ctx, done := signalcontext.OnInterrupt()

	logger := logging.NewLogger(true)
	ctx = logging.WithLogger(ctx, logger)

	err := realMain(ctx)
	done()

	if err != nil {
		logger.Fatal(err)
	}
	logger.Info("successful shutdown")
}

func realMain(ctx context.Context) error {
	logger := logging.FromContext(ctx)

	config, err := config.NewAPIServerConfig(ctx)
	if err != nil {
		return fmt.Errorf("failed to process config: %w", err)
	}

	// Setup monitoring
	logger.Info("configuring observability exporter")
	oeConfig := config.ObservabilityExporterConfig()
	oe, err := observability.NewFromEnv(ctx, oeConfig)
	if err != nil {
		return fmt.Errorf("unable to create ObservabilityExporter provider: %w", err)
	}
	if err := oe.StartExporter(); err != nil {
		return fmt.Errorf("error initializing observability exporter: %w", err)
	}
	defer oe.Close()
	logger.Infow("observability exporter", "config", oeConfig)

	// Setup database
	db, err := config.Database.Open(ctx)
	if err != nil {
		return fmt.Errorf("failed to connect to database: %w", err)
	}
	defer db.Close()

	// Setup signer
	signer, err := gcpkms.New(ctx)
	if err != nil {
		return fmt.Errorf("failed to crate key manager: %w", err)
	}

	// Create the router
	r := mux.NewRouter()

	// Rate limiting
	limiterStore, err := ratelimit.RateLimiterFor(ctx, &config.RateLimit)
	if err != nil {
		return fmt.Errorf("failed to create limiter: %w", err)
	}
	defer limiterStore.Close()

<<<<<<< HEAD
	httplimiter, err := limitware.NewMiddleware(store, limitware.APIKeyFunc(db))
=======
	httplimiter, err := httplimit.NewMiddleware(limiterStore, limiterFunc(ctx, db))
>>>>>>> ec3247b8
	if err != nil {
		return fmt.Errorf("failed to create limiter middleware: %w", err)
	}
	rateLimit := httplimiter.Handle

	// Create the renderer
	h, err := render.New(ctx, "", config.DevMode)
	if err != nil {
		return fmt.Errorf("failed to create renderer: %w", err)
	}

	r.Handle("/healthz", controller.HandleHealthz(ctx, h, &config.Database)).Methods("GET")

	// Setup API auth
	apiKeyCache, err := cache.New(config.APIKeyCacheDuration)
	if err != nil {
		return fmt.Errorf("failed to create apikey cache: %w", err)
	}
	requireAPIKey := middleware.RequireAPIKey(ctx, apiKeyCache, db, h, []database.APIUserType{
		database.APIUserTypeDevice,
	})

	// Install the rate limiting first. In this case, we want to limit by key
	// first to reduce the chance of a database lookup.
	r.Use(rateLimit)

	// Install the APIKey Auth Middleware
	r.Use(requireAPIKey)

	publicKeyCache, err := cache.New(config.PublicKeyCacheDuration)
	if err != nil {
		return fmt.Errorf("failed to create publickey cache: %w", err)
	}

	// POST /api/verify
	verifyChaff := chaff.New()
	defer verifyChaff.Close()
	verifyapiController := verifyapi.New(ctx, config, db, h, signer)
	r.Handle("/api/verify", handleChaff(verifyChaff, verifyapiController.HandleVerify())).Methods("POST")

	// POST /api/certificate
	certChaff := chaff.New()
	defer certChaff.Close()
	certapiController := certapi.New(ctx, config, db, h, signer, publicKeyCache)
	r.Handle("/api/certificate", handleChaff(certChaff, certapiController.HandleCertificate())).Methods("POST")

	srv, err := server.New(config.Port)
	if err != nil {
		return fmt.Errorf("failed to create server: %w", err)
	}
	logger.Infow("server listening", "port", config.Port)
	return srv.ServeHTTPHandler(ctx, handlers.CombinedLoggingHandler(os.Stdout, r))
}

<<<<<<< HEAD
=======
// limiterFunc is a custom rate limiter function. It limits by API key realm, if
// one exists, then by IP.
func limiterFunc(ctx context.Context, db *database.Database) httplimit.KeyFunc {
	logger := logging.FromContext(ctx).Named("ratelimit")

	return func(r *http.Request) (string, error) {
		// Procss the API key
		v := r.Header.Get("X-API-Key")
		if v != "" {
			// v2 API keys encode the realm
			_, realmID, err := db.VerifyAPIKeySignature(v)
			if err == nil {
				logger.Debugw("limiting by api key v2 realm", "realm", realmID)
				dig := sha1.Sum([]byte(fmt.Sprintf("%d", realmID)))
				return fmt.Sprintf("apiserver:realm:%x", dig), nil
			}

			// v1 API keys do not, fallback to the database
			app, err := db.FindAuthorizedAppByAPIKey(v)
			if err == nil && app != nil {
				logger.Debugw("limiting by api key v1 realm", "realm", app.RealmID)
				dig := sha1.Sum([]byte(fmt.Sprintf("%d", app.RealmID)))
				return fmt.Sprintf("apiserver:realm:%x", dig), nil
			}
		}

		// Get the remote addr
		ip := r.RemoteAddr

		// Check if x-forwarded-for exists, the load balancer sets this, and the
		// first entry is the real client IP
		xff := r.Header.Get("x-forwarded-for")
		if xff != "" {
			ip = strings.Split(xff, ",")[0]
		}

		logger.Debugw("limiting by ip", "ip", ip)
		dig := sha1.Sum([]byte(ip))
		return fmt.Sprintf("apiserver:ip:%x", dig), nil
	}
}

>>>>>>> ec3247b8
func handleChaff(tracker *chaff.Tracker, next http.Handler) http.Handler {
	return tracker.HandleTrack(chaff.HeaderDetector("X-Chaff"), next)
}<|MERGE_RESOLUTION|>--- conflicted
+++ resolved
@@ -18,14 +18,9 @@
 
 import (
 	"context"
-	"crypto/sha1"
 	"fmt"
 	"net/http"
 	"os"
-<<<<<<< HEAD
-=======
-	"strings"
->>>>>>> ec3247b8
 
 	"github.com/google/exposure-notifications-verification-server/pkg/config"
 	"github.com/google/exposure-notifications-verification-server/pkg/controller"
@@ -108,11 +103,7 @@
 	}
 	defer limiterStore.Close()
 
-<<<<<<< HEAD
-	httplimiter, err := limitware.NewMiddleware(store, limitware.APIKeyFunc(db))
-=======
-	httplimiter, err := httplimit.NewMiddleware(limiterStore, limiterFunc(ctx, db))
->>>>>>> ec3247b8
+	httplimiter, err := limitware.NewMiddleware(limiterStore, limitware.APIKeyFunc(ctx, "apiserver", db))
 	if err != nil {
 		return fmt.Errorf("failed to create limiter middleware: %w", err)
 	}
@@ -167,51 +158,6 @@
 	return srv.ServeHTTPHandler(ctx, handlers.CombinedLoggingHandler(os.Stdout, r))
 }
 
-<<<<<<< HEAD
-=======
-// limiterFunc is a custom rate limiter function. It limits by API key realm, if
-// one exists, then by IP.
-func limiterFunc(ctx context.Context, db *database.Database) httplimit.KeyFunc {
-	logger := logging.FromContext(ctx).Named("ratelimit")
-
-	return func(r *http.Request) (string, error) {
-		// Procss the API key
-		v := r.Header.Get("X-API-Key")
-		if v != "" {
-			// v2 API keys encode the realm
-			_, realmID, err := db.VerifyAPIKeySignature(v)
-			if err == nil {
-				logger.Debugw("limiting by api key v2 realm", "realm", realmID)
-				dig := sha1.Sum([]byte(fmt.Sprintf("%d", realmID)))
-				return fmt.Sprintf("apiserver:realm:%x", dig), nil
-			}
-
-			// v1 API keys do not, fallback to the database
-			app, err := db.FindAuthorizedAppByAPIKey(v)
-			if err == nil && app != nil {
-				logger.Debugw("limiting by api key v1 realm", "realm", app.RealmID)
-				dig := sha1.Sum([]byte(fmt.Sprintf("%d", app.RealmID)))
-				return fmt.Sprintf("apiserver:realm:%x", dig), nil
-			}
-		}
-
-		// Get the remote addr
-		ip := r.RemoteAddr
-
-		// Check if x-forwarded-for exists, the load balancer sets this, and the
-		// first entry is the real client IP
-		xff := r.Header.Get("x-forwarded-for")
-		if xff != "" {
-			ip = strings.Split(xff, ",")[0]
-		}
-
-		logger.Debugw("limiting by ip", "ip", ip)
-		dig := sha1.Sum([]byte(ip))
-		return fmt.Sprintf("apiserver:ip:%x", dig), nil
-	}
-}
-
->>>>>>> ec3247b8
 func handleChaff(tracker *chaff.Tracker, next http.Handler) http.Handler {
 	return tracker.HandleTrack(chaff.HeaderDetector("X-Chaff"), next)
 }