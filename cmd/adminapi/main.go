--- conflicted
+++ resolved
@@ -20,18 +20,14 @@
 	"context"
 	"fmt"
 	"os"
-	"strings"
 
 	"github.com/google/exposure-notifications-verification-server/pkg/config"
 	"github.com/google/exposure-notifications-verification-server/pkg/controller"
 	"github.com/google/exposure-notifications-verification-server/pkg/controller/issueapi"
 	"github.com/google/exposure-notifications-verification-server/pkg/controller/middleware"
 	"github.com/google/exposure-notifications-verification-server/pkg/database"
-<<<<<<< HEAD
+	"github.com/google/exposure-notifications-verification-server/pkg/ratelimit"
 	"github.com/google/exposure-notifications-verification-server/pkg/ratelimit/limitware"
-=======
-	"github.com/google/exposure-notifications-verification-server/pkg/ratelimit"
->>>>>>> ec3247b8
 	"github.com/google/exposure-notifications-verification-server/pkg/render"
 
 	"github.com/google/exposure-notifications-server/pkg/cache"
@@ -41,11 +37,6 @@
 
 	"github.com/gorilla/handlers"
 	"github.com/gorilla/mux"
-<<<<<<< HEAD
-	"github.com/sethvargo/go-limiter/memorystore"
-=======
-	"github.com/sethvargo/go-limiter/httplimit"
->>>>>>> ec3247b8
 	"github.com/sethvargo/go-signalcontext"
 )
 
@@ -102,11 +93,7 @@
 	}
 	defer limiterStore.Close()
 
-<<<<<<< HEAD
-	httplimiter, err := limitware.NewMiddleware(store, limitware.APIKeyFunc(db))
-=======
-	httplimiter, err := httplimit.NewMiddleware(limiterStore, limiterFunc(ctx))
->>>>>>> ec3247b8
+	httplimiter, err := limitware.NewMiddleware(limiterStore, limitware.APIKeyFunc(ctx, "adminapi", db))
 	if err != nil {
 		return fmt.Errorf("failed to create limiter middleware: %w", err)
 	}
@@ -142,39 +129,4 @@
 	}
 	logger.Infow("server listening", "port", config.Port)
 	return srv.ServeHTTPHandler(ctx, handlers.CombinedLoggingHandler(os.Stdout, r))
-<<<<<<< HEAD
-=======
-}
-
-// limiterFunc is a custom rate limiter function. It limits by realm (by API
-// key, if one exists, then by IP.
-func limiterFunc(ctx context.Context) httplimit.KeyFunc {
-	logger := logging.FromContext(ctx).Named("ratelimit")
-
-	return func(r *http.Request) (string, error) {
-		ctx := r.Context()
-
-		// See if a user exists on the context
-		authApp := controller.AuthorizedAppFromContext(ctx)
-		if authApp != nil && authApp.RealmID != 0 {
-			logger.Debugw("limiting by authApp realm", "authApp", authApp.ID)
-			dig := sha1.Sum([]byte(fmt.Sprintf("%d", authApp.RealmID)))
-			return fmt.Sprintf("adminapi:realm:%x", dig), nil
-		}
-
-		// Get the remote addr
-		ip := r.RemoteAddr
-
-		// Check if x-forwarded-for exists, the load balancer sets this, and the
-		// first entry is the real client IP
-		xff := r.Header.Get("x-forwarded-for")
-		if xff != "" {
-			ip = strings.Split(xff, ",")[0]
-		}
-
-		logger.Debugw("limiting by ip", "ip", ip)
-		dig := sha1.Sum([]byte(ip))
-		return fmt.Sprintf("adminapi:ip:%x", dig), nil
-	}
->>>>>>> ec3247b8
 }