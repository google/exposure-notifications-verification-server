# Copyright 2020 Google LLC
#
# Licensed under the Apache License, Version 2.0 (the "License");
# you may not use this file except in compliance with the License.
# You may obtain a copy of the License at
#
#      http://www.apache.org/licenses/LICENSE-2.0
#
# Unless required by applicable law or agreed to in writing, software
# distributed under the License is distributed on an "AS IS" BASIS,
# WITHOUT WARRANTIES OR CONDITIONS OF ANY KIND, either express or implied.
# See the License for the specific language governing permissions and
# limitations under the License.

locals {
  all_hosts = toset(concat(var.server_hosts, var.apiserver_hosts, var.adminapi_hosts))
  enable_lb = length(local.all_hosts) > 0
}

resource "google_compute_global_address" "verification-server" {
  count = local.enable_lb ? 1 : 0

  name    = "verification-server-address"
  project = var.project
}

# Redirects all requests to https
resource "google_compute_url_map" "urlmap-http" {
  count = local.enable_lb ? 1 : 0

  name     = "https-redirect"
  provider = google-beta
  project  = var.project

  default_url_redirect {
    strip_query    = false
    https_redirect = true
  }
}

resource "google_compute_url_map" "urlmap-https" {
  count = local.enable_lb ? 1 : 0

  name            = "verification-server"
  provider        = google-beta
  project         = var.project
  default_service = google_compute_backend_service.server[0].id

  // server
  dynamic "host_rule" {
    for_each = length(var.server_hosts) > 0 ? [1] : []

    content {
      path_matcher = "server"
      hosts        = var.server_hosts
    }
  }

  dynamic "path_matcher" {
    for_each = length(var.server_hosts) > 0 ? [1] : []

    content {
      name            = "server"
      default_service = google_compute_backend_service.server[0].id
    }
  }

  // apiserver
  dynamic "host_rule" {
    for_each = length(var.apiserver_hosts) > 0 ? [1] : []

    content {
      path_matcher = "apiserver"
      hosts        = var.apiserver_hosts
    }
  }

  dynamic "path_matcher" {
    for_each = length(var.apiserver_hosts) > 0 ? [1] : []

    content {
      name            = "apiserver"
      default_service = google_compute_backend_service.apiserver[0].id
    }
  }

  // adminapi
  dynamic "host_rule" {
    for_each = length(var.adminapi_hosts) > 0 ? [1] : []

    content {
      path_matcher = "adminapi"
      hosts        = var.adminapi_hosts
    }
  }

  dynamic "path_matcher" {
    for_each = length(var.adminapi_hosts) > 0 ? [1] : []

    content {
      name            = "adminapi"
      default_service = google_compute_backend_service.adminapi[0].id
    }
  }
}

resource "google_compute_target_http_proxy" "http" {
  count = local.enable_lb ? 1 : 0

  provider = google-beta
  name     = "verification-server"
  project  = var.project

  url_map = google_compute_url_map.urlmap-http[0].id
}

resource "google_compute_target_https_proxy" "https" {
  count = local.enable_lb ? 1 : 0

  name    = "verification-server"
  project = var.project

  url_map          = google_compute_url_map.urlmap-https[0].id
  ssl_certificates = [google_compute_managed_ssl_certificate.default[0].id]
}

resource "google_compute_global_forwarding_rule" "http" {
  count = local.enable_lb ? 1 : 0

  provider = google-beta
  name     = "verification-server-http"
  project  = var.project

  ip_protocol           = "TCP"
  ip_address            = google_compute_global_address.verification-server[0].address
  load_balancing_scheme = "EXTERNAL"
  port_range            = "80"
  target                = google_compute_target_http_proxy.http[0].id
}

resource "google_compute_global_forwarding_rule" "https" {
  count = local.enable_lb ? 1 : 0

  provider = google-beta
  name     = "verification-server-https"
  project  = var.project

  ip_protocol           = "TCP"
  ip_address            = google_compute_global_address.verification-server[0].address
  load_balancing_scheme = "EXTERNAL"
  port_range            = "443"
  target                = google_compute_target_https_proxy.https[0].id
}

resource "random_id" "certs" {
  count = local.enable_lb ? 1 : 0

  byte_length = 4

  keepers = {
    domains = join(",", local.all_hosts)
  }
}

resource "google_compute_managed_ssl_certificate" "default" {
  count = local.enable_lb ? 1 : 0

  provider = google-beta
  name     = "verification-certificates-${random_id.certs[0].hex}"
  project  = var.project

  managed {
    domains = local.all_hosts
  }

  # This is to prevent destroying the cert while it's still attached to the load
  # balancer.
  lifecycle {
    create_before_destroy = true
  }
}

output "lb_ip" {
<<<<<<< HEAD
  value = local.enable_lb ? google_compute_global_address.verification-server[0].address : null
=======
  value = local.enable_lb ? google_compute_global_address.verification-server.*.address : null
>>>>>>> b3b60830
}<|MERGE_RESOLUTION|>--- conflicted
+++ resolved
@@ -181,9 +181,5 @@
 }
 
 output "lb_ip" {
-<<<<<<< HEAD
-  value = local.enable_lb ? google_compute_global_address.verification-server[0].address : null
-=======
   value = local.enable_lb ? google_compute_global_address.verification-server.*.address : null
->>>>>>> b3b60830
 }