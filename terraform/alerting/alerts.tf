--- conflicted
+++ resolved
@@ -14,48 +14,6 @@
 
 locals {
   playbook_prefix = "https://github.com/google/exposure-notifications-verification-server/blob/main/docs/playbooks/alerts"
-<<<<<<< HEAD
-=======
-}
-
-resource "google_monitoring_alert_policy" "RealmTokenRemainingCapacityLow" {
-  project      = var.verification-server-project
-  combiner     = "OR"
-  display_name = "RealmTokenRemainingCapacityLow"
-  conditions {
-    display_name = "Per-realm issue API token remaining capacity"
-    condition_monitoring_query_language {
-      duration = "600s"
-      query    = <<-EOT
-      fetch
-      generic_task :: custom.googleapis.com/opencensus/en-verification-server/api/issue/realm_token_latest
-      | {
-        AVAILABLE: filter metric.state == 'AVAILABLE' | align
-        ;
-        LIMIT: filter metric.state == 'LIMIT' | align
-      }
-      | group_by [metric.realm], [val: sum(value.realm_token_latest)]
-      | ratio
-      | window 1m
-      | condition ratio < 0.1
-      EOT
-      trigger {
-        count = 1
-      }
-    }
-  }
-  documentation {
-    content   = "${local.playbook_prefix}/RealmTokenRemainingCapacityLow.md"
-    mime_type = "text/markdown"
-  }
-  notification_channels = [
-    google_monitoring_notification_channel.email.id,
-  ]
-
-  depends_on = [
-    null_resource.manual-step-to-enable-workspace,
-  ]
->>>>>>> 2bde02ff
 }
 
 resource "google_monitoring_alert_policy" "backend_latency" {
