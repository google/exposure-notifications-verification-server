# Copyright 2020 Google LLC
#
# Licensed under the Apache License, Version 2.0 (the "License");
# you may not use this file except in compliance with the License.
# You may obtain a copy of the License at
#
#      http://www.apache.org/licenses/LICENSE-2.0
#
# Unless required by applicable law or agreed to in writing, software
# distributed under the License is distributed on an "AS IS" BASIS,
# WITHOUT WARRANTIES OR CONDITIONS OF ANY KIND, either express or implied.
# See the License for the specific language governing permissions and
# limitations under the License.

locals {
  default_per_service_slo = {
    availability_goal = 0.995
    latency = {
      goal      = 0.9
      threshold = 60000
    }
    enable_alert = false
  }
  default_slo_thresholds = {
    adminapi     = merge(local.default_per_service_slo, { enable_alert = true })
    apiserver    = merge(local.default_per_service_slo, { enable_alert = true })
    appsync      = local.default_per_service_slo
    cleanup      = local.default_per_service_slo
    e2e-runner   = local.default_per_service_slo
    enx-redirect = local.default_per_service_slo
    modeler      = local.default_per_service_slo
    server       = merge(local.default_per_service_slo, { enable_alert = true })
  }
}

resource "google_monitoring_custom_service" "verification-server" {
  service_id   = "verification-server"
  display_name = "Verification Server"
  project      = var.project
}

module "availability-slos" {
  source = "./module.availability-slo"

  project               = var.project
  custom_service_id     = google_monitoring_custom_service.verification-server.service_id
<<<<<<< HEAD
=======
  enabled               = var.https-forwarding-rule != ""
>>>>>>> 59948bba
  notification_channels = google_monitoring_notification_channel.channels

  for_each = merge(local.default_slo_thresholds, var.slo_thresholds_overrides)

  service_name = each.key
<<<<<<< HEAD
  goal         = each.value.availability_goal
  enable       = var.https-forwarding-rule != ""
  enable_alert = each.value.enable_alert
=======
  goal         = each.value.availability
>>>>>>> 59948bba
}

module "latency-slos" {
  source = "./module.latency-slo"

  project = var.project

  custom_service_id     = google_monitoring_custom_service.verification-server.service_id
<<<<<<< HEAD
=======
  enabled               = var.https-forwarding-rule != ""
>>>>>>> 59948bba
  notification_channels = google_monitoring_notification_channel.channels

  for_each = merge(local.default_slo_thresholds, var.slo_thresholds_overrides)

  service_name = each.key
<<<<<<< HEAD
  goal         = each.value.latency.goal
  threshold    = each.value.latency.threshold
  enable       = var.https-forwarding-rule != ""
  enable_alert = each.value.enable_alert
=======
  goal         = each.value.latency
>>>>>>> 59948bba
}<|MERGE_RESOLUTION|>--- conflicted
+++ resolved
@@ -44,22 +44,14 @@
 
   project               = var.project
   custom_service_id     = google_monitoring_custom_service.verification-server.service_id
-<<<<<<< HEAD
-=======
   enabled               = var.https-forwarding-rule != ""
->>>>>>> 59948bba
   notification_channels = google_monitoring_notification_channel.channels
 
   for_each = merge(local.default_slo_thresholds, var.slo_thresholds_overrides)
 
   service_name = each.key
-<<<<<<< HEAD
   goal         = each.value.availability_goal
-  enable       = var.https-forwarding-rule != ""
   enable_alert = each.value.enable_alert
-=======
-  goal         = each.value.availability
->>>>>>> 59948bba
 }
 
 module "latency-slos" {
@@ -68,21 +60,13 @@
   project = var.project
 
   custom_service_id     = google_monitoring_custom_service.verification-server.service_id
-<<<<<<< HEAD
-=======
   enabled               = var.https-forwarding-rule != ""
->>>>>>> 59948bba
   notification_channels = google_monitoring_notification_channel.channels
 
   for_each = merge(local.default_slo_thresholds, var.slo_thresholds_overrides)
 
   service_name = each.key
-<<<<<<< HEAD
   goal         = each.value.latency.goal
   threshold    = each.value.latency.threshold
-  enable       = var.https-forwarding-rule != ""
   enable_alert = each.value.enable_alert
-=======
-  goal         = each.value.latency
->>>>>>> 59948bba
 }