# Copyright 2020 Google LLC
#
# Licensed under the Apache License, Version 2.0 (the "License");
# you may not use this file except in compliance with the License.
# You may obtain a copy of the License at
#
#      http://www.apache.org/licenses/LICENSE-2.0
#
# Unless required by applicable law or agreed to in writing, software
# distributed under the License is distributed on an "AS IS" BASIS,
# WITHOUT WARRANTIES OR CONDITIONS OF ANY KIND, either express or implied.
# See the License for the specific language governing permissions and
# limitations under the License.

resource "google_monitoring_alert_policy" "RealmTokenRemainingCapacityLow" {
  project      = var.verification-server-project
  combiner     = "OR"
  display_name = "RealmTokenRemainingCapacityLow"
  conditions {
    display_name = "Per-realm issue API token remaining capacity"
    condition_monitoring_query_language {
      duration = "600s"
      query    = <<-EOT
      fetch
      generic_task :: custom.googleapis.com/opencensus/en-verification-server/api/issue/realm_token_latest
      | {
        AVAILABLE: filter metric.state == 'AVAILABLE' | align
        ;
        LIMIT: filter metric.state == 'LIMIT' | align
      }
      | group_by [metric.realm], [val: sum(value.realm_token_latest)]
      | ratio
      | window 1m
      | condition ratio < 0.1
      EOT
      trigger {
        count = 1
      }
    }
  }
  documentation {
    content   = <<-EOT
    ## $${policy.display_name}

    Realm $${metric.label.realm} daily verification code issuing remaining capacity below 10%.
    EOT
    mime_type = "text/markdown"
  }
  notification_channels = [
    google_monitoring_notification_channel.email.id
  ]
  depends_on = [
    google_monitoring_metric_descriptor.api--issue--realm_token_latest,
  ]
}

resource "google_monitoring_alert_policy" "backend_latency" {
  count        = var.https-forwarding-rule == "" ? 0 : 1
  project      = var.verification-server-project
  display_name = "Elevated Latency Greater than 2s"
  combiner     = "OR"
  conditions {
    display_name = "/backend_latencies"
    condition_monitoring_query_language {
      duration = "300s"
      query    = <<-EOT
      fetch
      https_lb_rule :: loadbalancing.googleapis.com/https/backend_latencies
      | filter
      (resource.backend_name != 'NO_BACKEND_SELECTED'
      && resource.forwarding_rule_name == '${var.https-forwarding-rule}')
      | align delta(1m)
      | every 1m
      | group_by [resource.backend_target_name], [percentile: percentile(value.backend_latencies, 99)]
      | condition val() > 2000 '1'
      EOT
      trigger {
        count = 1
      }
    }
  }

  documentation {
    content   = <<-EOT
## $${policy.display_name}

Latency has been above 2s for > 5 minutes on $${resource.label.backend_target_name}.

EOT
    mime_type = "text/markdown"
  }

  notification_channels = [
    google_monitoring_notification_channel.email.id
  ]
  depends_on = [
    null_resource.manual-step-to-enable-workspace
  ]
}

resource "google_monitoring_alert_policy" "E2ETestErrorRatioHigh" {
  project      = var.verification-server-project
  combiner     = "OR"
  display_name = "E2ETestErrorRatioHigh"
  conditions {
    display_name = "E2E test per-step per-test_type error ratio"
    condition_monitoring_query_language {
      duration = "600s"
      query    = <<-EOT
      fetch
      generic_task :: custom.googleapis.com/opencensus/en-verification-server/e2e/request_count
      | {
        NOT_OK: filter metric.result == 'NOT_OK' | align
        ;
        ALL: ident | align
      }
      | group_by [metric.step, metric.test_type], [val: sum(value.request_count)]
      | ratio
      | window 1m
      | condition ratio > 0.1
      EOT
      trigger {
        count = 1
      }
    }
  }
  documentation {
    content   = <<-EOT
    ## $${policy.display_name}

    The e2e test is failing at step $${metric.label.step} with test_type
    $${metric.label.test_type}.

    This could be caused by many reasons. Please check the e2e-runner service
    log and see why it failed.
    EOT
    mime_type = "text/markdown"
  }
  notification_channels = [
    google_monitoring_notification_channel.email.id
  ]
  depends_on = [
    google_monitoring_metric_descriptor.e2e--request_count
  ]
<<<<<<< HEAD
}

resource "google_monitoring_alert_policy" "five_xx" {
  project      = var.monitoring-host-project
  display_name = "Elevated 5xx"
  combiner     = "OR"
  conditions {
    display_name = "Elevated 5xx on Verification Server"
    condition_monitoring_query_language {
      duration = "300s"
      query    = <<-EOT
      fetch
      cloud_run_revision :: run.googleapis.com/request_count
      | filter
      (resource.service_name != 'e2e-runner')
      && (metric.response_code_class == '5xx')
      | align rate(1m)
      | every 1m
      | group_by [resource.service_name], [val: sum(value.request_count)]
      | condition val() > 2 '1/s'
      EOT
      trigger {
        count = 1
      }
    }
  }

  documentation {
    content   = <<-EOT
## $${policy.display_name}

[$${resource.label.host}](https://$${resource.label.host}/) is reporting elevated 5xx errors.

See [docs/5xx.md](https://github.com/sethvargo/exposure-notifications-server-infra/blob/main/docs/5xx.md) for information about debugging.
EOT
    mime_type = "text/markdown"
  }

  notification_channels = [
    google_monitoring_notification_channel.email.id
  ]
  depends_on = [
    null_resource.manual-step-to-enable-workspace
  ]
}
=======
}
>>>>>>> 4b22421a
<|MERGE_RESOLUTION|>--- conflicted
+++ resolved
@@ -142,7 +142,6 @@
   depends_on = [
     google_monitoring_metric_descriptor.e2e--request_count
   ]
-<<<<<<< HEAD
 }
 
 resource "google_monitoring_alert_policy" "five_xx" {
@@ -187,7 +186,4 @@
   depends_on = [
     null_resource.manual-step-to-enable-workspace
   ]
-}
-=======
-}
->>>>>>> 4b22421a
+}