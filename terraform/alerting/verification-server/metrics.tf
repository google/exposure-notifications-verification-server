# Copyright 2020 Google LLC
#
# Licensed under the Apache License, Version 2.0 (the "License");
# you may not use this file except in compliance with the License.
# You may obtain a copy of the License at
#
#      http://www.apache.org/licenses/LICENSE-2.0
#
# Unless required by applicable law or agreed to in writing, software
# distributed under the License is distributed on an "AS IS" BASIS,
# WITHOUT WARRANTIES OR CONDITIONS OF ANY KIND, either express or implied.
# See the License for the specific language governing permissions and
# limitations under the License.

resource "google_monitoring_metric_descriptor" "api--issue--request_count" {
  project      = var.verification-server-project
  description  = "Count of code issue requests"
  display_name = "OpenCensus/en-verification-server/api/issue/request_count"
  type         = "custom.googleapis.com/opencensus/en-verification-server/api/issue/request_count"
  metric_kind  = "CUMULATIVE"
  value_type   = "INT64"
  unit         = "1"
  labels { key = "realm" }
  labels { key = "build_id" }
  labels { key = "build_tag" }
  labels { key = "blame" }
  labels { key = "result" }
}
resource "google_monitoring_metric_descriptor" "api--verify--request_count" {
  project      = var.verification-server-project
  description  = "Count of verify requests"
  display_name = "OpenCensus/en-verification-server/api/verify/request_count"
  type         = "custom.googleapis.com/opencensus/en-verification-server/api/verify/request_count"
  metric_kind  = "CUMULATIVE"
  value_type   = "INT64"
  unit         = "1"
  labels { key = "realm" }
  labels { key = "build_id" }
  labels { key = "build_tag" }
  labels { key = "blame" }
  labels { key = "result" }
}

resource "google_monitoring_metric_descriptor" "api--issue--realm_token_capacity_latest" {
  project      = var.verification-server-project
  description  = "Latest realm token capacity utilization"
  display_name = "OpenCensus/en-verification-server/api/issue/realm_token_capacity_latest"
  type         = "custom.googleapis.com/opencensus/en-verification-server/api/issue/realm_token_capacity_latest"
  metric_kind  = "GAUGE"
  value_type   = "DOUBLE"
  unit         = "1"
  labels { key = "realm" }
  labels { key = "build_id" }
  labels { key = "build_tag" }
}

resource "google_monitoring_metric_descriptor" "api--issue--realm_token_latest" {
  project      = var.verification-server-project
  description  = "Latest realm token count"
  display_name = "OpenCensus/en-verification-server/api/issue/realm_token_latest"
  type         = "custom.googleapis.com/opencensus/en-verification-server/api/issue/realm_token_latest"
  metric_kind  = "GAUGE"
  value_type   = "INT64"
  unit         = "1"
  labels { key = "realm" }
  labels { key = "build_id" }
  labels { key = "build_tag" }
  labels { key = "state" }
}

<<<<<<< HEAD
resource "google_monitoring_metric_descriptor" "ratelimit--limitware--request_count" {
  project      = var.verification-server-project
  description  = "requests seen by middleware"
  display_name = "OpenCensus/en-verification-server/ratelimit/limitware/request_count"
  type         = "custom.googleapis.com/opencensus/en-verification-server/ratelimit/limitware/request_count"
=======
resource "google_monitoring_metric_descriptor" "e2e--request_count" {
  project      = var.verification-server-project
  description  = "Count of e2e requests"
  display_name = "OpenCensus/en-verification-server/e2e/request_count"
  type         = "custom.googleapis.com/opencensus/en-verification-server/e2e/request_count"
>>>>>>> 54c495ca
  metric_kind  = "CUMULATIVE"
  value_type   = "INT64"
  unit         = "1"
  labels { key = "realm" }
  labels { key = "build_id" }
  labels { key = "build_tag" }
<<<<<<< HEAD
  labels { key = "result" }
=======
  labels { key = "test_type" }
  labels { key = "result" }
  labels { key = "step" }
>>>>>>> 54c495ca
}<|MERGE_RESOLUTION|>--- conflicted
+++ resolved
@@ -68,30 +68,32 @@
   labels { key = "state" }
 }
 
-<<<<<<< HEAD
 resource "google_monitoring_metric_descriptor" "ratelimit--limitware--request_count" {
   project      = var.verification-server-project
   description  = "requests seen by middleware"
   display_name = "OpenCensus/en-verification-server/ratelimit/limitware/request_count"
   type         = "custom.googleapis.com/opencensus/en-verification-server/ratelimit/limitware/request_count"
-=======
-resource "google_monitoring_metric_descriptor" "e2e--request_count" {
-  project      = var.verification-server-project
-  description  = "Count of e2e requests"
-  display_name = "OpenCensus/en-verification-server/e2e/request_count"
-  type         = "custom.googleapis.com/opencensus/en-verification-server/e2e/request_count"
->>>>>>> 54c495ca
   metric_kind  = "CUMULATIVE"
   value_type   = "INT64"
   unit         = "1"
   labels { key = "realm" }
   labels { key = "build_id" }
   labels { key = "build_tag" }
-<<<<<<< HEAD
   labels { key = "result" }
-=======
+}
+
+resource "google_monitoring_metric_descriptor" "e2e--request_count" {
+  project      = var.verification-server-project
+  description  = "Count of e2e requests"
+  display_name = "OpenCensus/en-verification-server/e2e/request_count"
+  type         = "custom.googleapis.com/opencensus/en-verification-server/e2e/request_count"
+  metric_kind  = "CUMULATIVE"
+  value_type   = "INT64"
+  unit         = "1"
+  labels { key = "realm" }
+  labels { key = "build_id" }
+  labels { key = "build_tag" }
+  labels { key = "result" }
   labels { key = "test_type" }
-  labels { key = "result" }
   labels { key = "step" }
->>>>>>> 54c495ca
 }