--- conflicted
+++ resolved
@@ -115,13 +115,8 @@
 
 	for i := 0; i < iterations; i++ {
 		// Issue the verification code.
-<<<<<<< HEAD
-		logger.Infof("Issuing verification code")
+		logger.Infof("Issuing verification code, iteration %d", i)
 		codeRequest, code, err := clients.IssueCode(ctx, config.VerificationAdminAPIServer, config.VerificationAdminAPIKey, testType, symptomDate, 0, timeout)
-=======
-		logger.Infof("Issuing verification code, iteration %d", i)
-		codeRequest, code, err := clients.IssueCode(ctx, config.VerificationAdminAPIServer, config.VerificationAdminAPIKey, testType, symptomDate, timeout)
->>>>>>> 866deed4
 		if err != nil {
 			return fmt.Errorf("error issuing verification code: %w", err)
 		} else if code.Error != "" {
